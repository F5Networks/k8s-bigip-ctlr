--- conflicted
+++ resolved
@@ -657,11 +657,8 @@
 		SSLInsecure:        *sslInsecure,
 		TrustedCertsCfgmap: *trustedCertsCfgmap,
 		Agent:              *agent,
-<<<<<<< HEAD
 		LogAS3Response:     *logAS3Response,
-=======
 		FilterTenants:      *filterTenants,
->>>>>>> 62b50bcf
 	}
 
 	// If running with Flannel, create an event channel that the appManager
