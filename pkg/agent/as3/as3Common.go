--- conflicted
+++ resolved
@@ -52,10 +52,6 @@
 }
 
 func (am *AS3Manager) processResourcesForAS3(sharedApp as3Application) {
-<<<<<<< HEAD
-	defer log.Timeit("info")("")
-=======
->>>>>>> 0d14ec39
 
 	for _, cfg := range am.Resources.RsCfgs {
 		//Create policies
