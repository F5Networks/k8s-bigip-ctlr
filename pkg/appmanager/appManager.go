--- conflicted
+++ resolved
@@ -145,15 +145,11 @@
 	WatchedNS       WatchedNamespaces
 	as3RouteCfg     ActiveAS3Route
 	As3SchemaLatest string
-<<<<<<< HEAD
-	intF5Res        InternalF5Resources // AS3 Specific features that can be applied to a Route/Ingress
 	// Path of schemas reside locally
 	SchemaLocalPath string
 	// Flag to check schema validation using reference or string
 	As3SchemaFlag bool
-=======
 	intF5Res        InternalF5ResourcesGroup // AS3 Specific features that can be applied to a Route/Ingress
->>>>>>> b0ae8584
 }
 
 // FIXME: Refactor to have one struct to hold all AS3 specific data.
@@ -257,11 +253,8 @@
 		sslInsecure:        params.SSLInsecure,
 		trustedCertsCfgmap: params.TrustedCertsCfgmap,
 		Agent:              getValidAgent(params.Agent),
-<<<<<<< HEAD
 		SchemaLocalPath:    params.SchemaLocal,
-=======
 		intF5Res:           make(map[string]InternalF5Resources),
->>>>>>> b0ae8584
 	}
 	if nil != manager.kubeClient && nil == manager.restClientv1 {
 		// This is the normal production case, but need the checks for unit tests.
