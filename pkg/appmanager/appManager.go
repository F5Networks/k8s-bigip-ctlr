--- conflicted
+++ resolved
@@ -147,18 +147,14 @@
 	WatchedNS       WatchedNamespaces
 	as3RouteCfg     ActiveAS3Route
 	As3SchemaLatest string
-<<<<<<< HEAD
-	intF5Res        InternalF5ResourcesGroup // AS3 Specific features that can be applied to a Route/Ingress
 	// Path of schemas reside locally
 	SchemaLocalPath string
 	// Flag to check schema validation using reference or string
 	As3SchemaFlag   bool
-	RoutesProcessed RouteMap // Processed routes for updating Admit Status
-	logAS3Response  bool     //Log the AS3 response body in Controller logs
-=======
-	intF5Res        InternalF5Resources // AS3 Specific features that can be applied to a Route/Ingress
+	RoutesProcessed RouteMap                 // Processed routes for updating Admit Status
+	logAS3Response  bool                     //Log the AS3 response body in Controller logs
+	intF5Res        InternalF5ResourcesGroup // AS3 Specific features that can be applied to a Route/Ingress
 	FilterTenants   bool
->>>>>>> 62b50bcf
 }
 
 // FIXME: Refactor to have one struct to hold all AS3 specific data.
@@ -206,12 +202,9 @@
 	SSLInsecure        bool
 	TrustedCertsCfgmap string
 	Agent              string
-<<<<<<< HEAD
 	SchemaLocalPath    string
 	LogAS3Response     bool
-=======
 	FilterTenants      bool
->>>>>>> 62b50bcf
 }
 
 // Configuration options for Routes in OpenShift
@@ -267,13 +260,10 @@
 		sslInsecure:        params.SSLInsecure,
 		trustedCertsCfgmap: params.TrustedCertsCfgmap,
 		Agent:              getValidAgent(params.Agent),
-<<<<<<< HEAD
 		intF5Res:           make(map[string]InternalF5Resources),
 		SchemaLocalPath:    params.SchemaLocal,
 		logAS3Response:     params.LogAS3Response,
-=======
 		FilterTenants:      params.FilterTenants,
->>>>>>> 62b50bcf
 	}
 	if nil != manager.kubeClient && nil == manager.restClientv1 {
 		// This is the normal production case, but need the checks for unit tests.
