--- conflicted
+++ resolved
@@ -482,10 +482,6 @@
 }
 
 func (appMgr *Manager) syncNamespace(nsName string) error {
-<<<<<<< HEAD
-	defer log.Timeit("debug")("[CORE] Finished syncing namespace %+v.", nsName)
-=======
->>>>>>> 0d14ec39
 	var err error
 	_, exists, err := appMgr.nsInformer.GetIndexer().GetByKey(nsName)
 	if nil != err {
