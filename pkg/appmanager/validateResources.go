/*-
 * Copyright (c) 2016-2018, F5 Networks, Inc.
 *
 * Licensed under the Apache License, Version 2.0 (the "License");
 * you may not use this file except in compliance with the License.
 * You may obtain a copy of the License at
 *
 *    http://www.apache.org/licenses/LICENSE-2.0
 *
 * Unless required by applicable law or agreed to in writing, software
 * distributed under the License is distributed on an "AS IS" BASIS,
 * WITHOUT WARRANTIES OR CONDITIONS OF ANY KIND, either express or implied.
 * See the License for the specific language governing permissions and
 * limitations under the License.
 */

package appmanager

import (
	log "github.com/F5Networks/k8s-bigip-ctlr/pkg/vlogger"

	routeapi "github.com/openshift/origin/pkg/route/api"
	"k8s.io/client-go/pkg/api/v1"
	"k8s.io/client-go/pkg/apis/extensions/v1beta1"
)

func (appMgr *Manager) checkValidConfigMap(
	obj interface{},
) (bool, []*serviceQueueKey) {
	// Identify the specific service being referenced, and return it if it's
	// one we care about.
	var keyList []*serviceQueueKey
	cm := obj.(*v1.ConfigMap)
	namespace := cm.ObjectMeta.Namespace
	_, ok := appMgr.getNamespaceInformer(namespace)
	if !ok {
		// Not watching this namespace
		return false, nil
	}
<<<<<<< HEAD
	//check as3 config map 
	if as3ok := appMgr.checkAs3ConfigMap(obj); as3ok {
		log.Debugf("[as3_log] Found AS3: %t. Processing ConfigMap - %s with Template %s",
		               as3ok, cm.ObjectMeta.Name, cm.Data)
		key := &serviceQueueKey{
                        Namespace: namespace,
			As3Name: "as3_"+cm.ObjectMeta.Name,
			As3Data: cm.Data["template"],
		}
		keyList = append(keyList, key)
		return true, keyList
=======
	//check as3 config map and branchout there
	as3ok := appMgr.checkAs3ConfigMap(obj)
	if !as3ok {
		log.Infof("[as3_log]ConfigMap processing with AS3 Manager...")
		return false, nil
>>>>>>> b64d47bf
	}
	cfg, err := parseConfigMap(cm, appMgr.schemaLocal, appMgr.vsSnatPoolName)
	if nil != err {
		if handleConfigMapParseFailure(appMgr, cm, cfg, err) {
			// resources is updated if true is returned, write out the config.
			appMgr.outputConfig()
		}
		return false, nil
	}
	// This ensures that pool-only mode only logs the message below the first
	// time we see a config.
	rsName := formatConfigMapVSName(cm)
	// Checking for annotation in VS, not iApp
	if _, exists := appMgr.resources.GetByName(rsName); !exists &&
		cfg.MetaData.ResourceType != "iapp" &&
		cfg.Virtual.VirtualAddress != nil &&
		cfg.Virtual.VirtualAddress.BindAddr == "" {
		// Check for IP annotation provided by IPAM system
		if _, ok := cm.ObjectMeta.Annotations[f5VsBindAddrAnnotation]; !ok {
			log.Infof("No virtual IP was specified for the virtual server %s creating pool only.",
				rsName)
		}
	}
	key := &serviceQueueKey{
		ServiceName: cfg.Pools[0].ServiceName,
		Namespace:   namespace,
	}
	keyList = append(keyList, key)
	return true, keyList
}

func (appMgr *Manager) checkValidService(
	obj interface{},
) (bool, []*serviceQueueKey) {
	// Check if the service to see if we care about it.
	svc := obj.(*v1.Service)
	namespace := svc.ObjectMeta.Namespace
	_, ok := appMgr.getNamespaceInformer(namespace)
	if !ok {
		// Not watching this namespace
		return false, nil
	}
	key := &serviceQueueKey{
		ServiceName: svc.ObjectMeta.Name,
		Namespace:   namespace,
	}
	var keyList []*serviceQueueKey
	keyList = append(keyList, key)
	return true, keyList
}

func (appMgr *Manager) checkValidEndpoints(
	obj interface{},
) (bool, []*serviceQueueKey) {
	eps := obj.(*v1.Endpoints)
	namespace := eps.ObjectMeta.Namespace
	// Check if the service to see if we care about it.
	_, ok := appMgr.getNamespaceInformer(namespace)
	if !ok {
		// Not watching this namespace
		return false, nil
	}
	key := &serviceQueueKey{
		ServiceName: eps.ObjectMeta.Name,
		Namespace:   namespace,
	}
	var keyList []*serviceQueueKey
	keyList = append(keyList, key)
	return true, keyList
}

func (appMgr *Manager) checkValidIngress(
	obj interface{},
) (bool, []*serviceQueueKey) {
	ing := obj.(*v1beta1.Ingress)
	namespace := ing.ObjectMeta.Namespace
	appInf, ok := appMgr.getNamespaceInformer(namespace)
	if !ok {
		// Not watching this namespace
		return false, nil
	}

	bindAddr := ""
	if addr, ok := ing.ObjectMeta.Annotations[f5VsBindAddrAnnotation]; ok {
		bindAddr = addr
	}
	var keyList []*serviceQueueKey
	// Depending on the Ingress, we may loop twice here, once for http and once for https
	for _, portStruct := range appMgr.virtualPorts(ing) {
		rsCfg := appMgr.createRSConfigFromIngress(
			ing,
			appMgr.resources,
			namespace,
			appInf.svcInformer.GetIndexer(),
			portStruct,
			appMgr.defaultIngIP,
			appMgr.vsSnatPoolName,
		)
		var rsType int
		rsName := formatIngressVSName(bindAddr, portStruct.port)
		// If rsCfg is nil, delete any resources tied to this Ingress
		if rsCfg == nil {
			if nil == ing.Spec.Rules { //single-service
				rsType = singleServiceIngressType
				serviceName := ing.Spec.Backend.ServiceName
				servicePort := ing.Spec.Backend.ServicePort.IntVal
				sKey := serviceKey{serviceName, servicePort, namespace}
				if _, ok := appMgr.resources.Get(sKey, rsName); ok {
					appMgr.resources.Delete(sKey, rsName)
					appMgr.outputConfigLocked()
				}
			} else { //multi-service
				rsType = multiServiceIngressType
				_, keys := appMgr.resources.GetAllWithName(rsName)
				for _, key := range keys {
					appMgr.resources.Delete(key, rsName)
					appMgr.outputConfigLocked()
				}
			}
			return false, nil
		}

		// Validate url-rewrite annotations
		if urlRewrite, ok := ing.ObjectMeta.Annotations[f5VsURLRewriteAnnotation]; ok {
			if rsType == multiServiceIngressType {
				urlRewriteMap := parseAppRootURLRewriteAnnotations(urlRewrite)
				validateURLRewriteAnnotations(rsType, urlRewriteMap)
			} else {
				log.Warning("Single service ingress does not support url-rewrite annotation, not processing")
			}
		}

		// Validate app-root annotations
		if appRoot, ok := ing.ObjectMeta.Annotations[f5VsAppRootAnnotation]; ok {
			appRootMap := parseAppRootURLRewriteAnnotations(appRoot)
			if rsType == singleServiceIngressType {
				if len(appRootMap) > 1 {
					log.Warning("Single service ingress does not support multiple app-root annotation values, not processing")
				} else {
					if _, ok := appRootMap["single"]; ok {
						validateAppRootAnnotations(rsType, appRootMap)
					} else {
						log.Warningf("App root annotation: %s does not support targeted values for single service ingress, not processing", appRoot)
					}
				}
			} else {
				validateAppRootAnnotations(rsType, appRootMap)
			}
		}

		// This ensures that pool-only mode only logs the message below the first
		// time we see a config.
		if _, exists := appMgr.resources.GetByName(rsName); !exists && bindAddr == "" {
			log.Infof("No virtual IP was specified for the virtual server %s, creating pool only.",
				rsName)
		}

		// If we have a config for this IP:Port, and either that config or the current config
		// is for a single service ingress, then we don't allow the new Ingress to share the VS
		// It doesn't make sense for single service Ingresses to share a VS
		if oldCfg, exists := appMgr.resources.GetByName(rsName); exists {
			if (oldCfg.Virtual.PoolName != "" || ing.Spec.Rules == nil) &&
				oldCfg.MetaData.ingName != ing.ObjectMeta.Name &&
				oldCfg.Virtual.VirtualAddress.BindAddr != "" {
				log.Warningf(
					"Single-service Ingress cannot share the IP and port: '%s:%d'.",
					oldCfg.Virtual.VirtualAddress.BindAddr, oldCfg.Virtual.VirtualAddress.Port)
				return false, nil
			}
		}

		// Create a list of keys for all pools
		for _, pool := range rsCfg.Pools {
			key := &serviceQueueKey{
				ServiceName: pool.ServiceName,
				Namespace:   namespace,
			}
			exists := false
			for _, k := range keyList {
				if k.ServiceName == key.ServiceName &&
					k.Namespace == key.Namespace {
					exists = true
					break
				}
			}
			if !exists {
				keyList = append(keyList, key)
			}
		}
	}
	return true, keyList
}

func (appMgr *Manager) checkValidRoute(
	obj interface{},
) (bool, []*serviceQueueKey) {
	var allKeys []*serviceQueueKey
	route := obj.(*routeapi.Route)
	namespace := route.ObjectMeta.Namespace
	_, ok := appMgr.getNamespaceInformer(namespace)
	if !ok {
		// Not watching this namespace
		return false, nil
	}

	// Validate url-rewrite annotations
	uri := route.Spec.Host + route.Spec.Path
	if urlRewrite, ok := route.ObjectMeta.Annotations[f5VsURLRewriteAnnotation]; ok {
		urlRewriteMap := parseAppRootURLRewriteAnnotations(urlRewrite)
		if len(urlRewriteMap) > 1 {
			log.Warning(
				"Routes do not support multiple app-root annotation values, " +
					"not processing")
		} else {
			urlRewriteMap[uri] = urlRewriteMap["single"]
			if _, ok := urlRewriteMap["single"]; ok {
				delete(urlRewriteMap, "single")
				validateURLRewriteAnnotations(routeType, urlRewriteMap)
			} else {
				log.Warningf(
					"URL rewrite annotation: %s does not support targeted values "+
						"for routes, not processing", urlRewrite)
			}
		}
	}

	// Validate app-root annotations
	if appRoot, ok := route.ObjectMeta.Annotations[f5VsAppRootAnnotation]; ok {
		appRootMap := parseAppRootURLRewriteAnnotations(appRoot)
		if len(appRootMap) > 1 {
			log.Warning(
				"Single service ingress does not support multiple url-rewrite " +
					"annotation values, not processing")
		} else {
			appRootMap[uri] = appRootMap["single"]
			if _, ok := appRootMap["single"]; ok {
				delete(appRootMap, "single")
				validateAppRootAnnotations(routeType, appRootMap)
			} else {
				log.Warningf(
					"App root annotation: %s does not support targeted values "+
						"for routes, not processing", appRoot)
			}
		}
	}

	svcNames := getRouteServiceNames(route)
	for _, svcName := range svcNames {
		key := &serviceQueueKey{
			ServiceName: svcName,
			Namespace:   namespace,
		}
		allKeys = append(allKeys, key)
	}
	return true, allKeys
}

func validateURLRewriteAnnotations(rsType int, entries map[string]string) {
	for k, v := range entries {
		targetURL := parseAnnotationURL(k)
		valueURL := parseAnnotationURL(v)

		if rsType == multiServiceIngressType && targetURL.Host == "" {
			log.Warningf(
				"Invalid annotation: %s=%s need a host target for url-rewrite annotation "+
					"for multi-service ingress, skipping", k, v)
			return
		}
		if rsType == multiServiceIngressType && targetURL.Path == "" && valueURL.Path != "" {
			log.Warningf(
				"Invalid annotation: %s=%s need a host and path target for url-rewrite "+
					"annotation with path for multi-service ingress, skipping", k, v)
			return
		}
		if rsType == routeType && targetURL.Path == "" && valueURL.Path != "" {
			log.Warningf(
				"Invalid annotation: %s=%s need a path target for url-rewrite annotation "+
					"with path for route, skipping", k, v)
			return
		}
		if rsType == routeType && targetURL.Host == "" && valueURL.Host != "" {
			log.Warningf(
				"Invalid annotation: %s=%s need a host target for url-rewrite annotation "+
					"with host for route, skipping",
				k, v)
			return
		}
		if valueURL.Host == "" && valueURL.Path == "" {
			log.Warningf(
				"Invalid annotation: %s=%s empty values for url-rewrite "+
					"annotation, skipping", k, v)
			return
		}
	}
}

func validateAppRootAnnotations(rsType int, entries map[string]string) {
	for k, v := range entries {
		targetURL := parseAnnotationURL(k)
		valueURL := parseAnnotationURL(v)

		if rsType == multiServiceIngressType && targetURL.Host == "" {
			log.Warningf(
				"Invalid annotation: %s=%s need a host target for app-root "+
					"annotation for multi-service ingress, skipping", k, v)
			return
		}
		if rsType == routeType && targetURL.Path != "" {
			log.Warningf(
				"Invalid annotation: %s=%s can not target path for app-root "+
					"annotation for route, skipping", k, v)
			return
		}
		if valueURL.Host != "" {
			log.Warningf(
				"Invalid annotation: %s=%s can not specify host for app root "+
					"annotation value, skipping", k, v)
			return
		}
		if valueURL.Path == "" {
			log.Warningf(
				"Invalid annotation: %s=%s must specify path for app root "+
					"annotation value, skipping", k, v)
			return
		}
	}
}

// name:       checkAs3ConfigMap
// arguments:  obj interface{} - ConfigMap Object
// return val: bool - is it AS3 or not
// description: This function validates configmap be AS3 specific or not

func (appMgr *Manager) checkAs3ConfigMap(
        obj interface{},
) bool {
        // check for metadata.labels has 'as3' and that 'as3' is set to 'true'
        cm := obj.(*v1.ConfigMap)
        labels := cm.ObjectMeta.Labels
	log.Debugf("[as3_log] Parsing labels: %s ", labels)
        if val, ok := labels["as3"]; ok {
           log.Debugf("[as3_log] Found AS3 config map...")
	   if val == "true" {
	      return true
	   }else{
              return false
	   }

        } else {
                log.Debugf("[as3_log] No AS3 Configuration found.")
                // if as3 variable is not found, just return true for NON-AS3 Processing.
                return false
        }
}
<|MERGE_RESOLUTION|>--- conflicted
+++ resolved
@@ -37,25 +37,18 @@
 		// Not watching this namespace
 		return false, nil
 	}
-<<<<<<< HEAD
-	//check as3 config map 
+
+	//check as3 config map
 	if as3ok := appMgr.checkAs3ConfigMap(obj); as3ok {
 		log.Debugf("[as3_log] Found AS3: %t. Processing ConfigMap - %s with Template %s",
-		               as3ok, cm.ObjectMeta.Name, cm.Data)
+			as3ok, cm.ObjectMeta.Name, cm.Data)
 		key := &serviceQueueKey{
-                        Namespace: namespace,
-			As3Name: "as3_"+cm.ObjectMeta.Name,
-			As3Data: cm.Data["template"],
+			Namespace: namespace,
+			As3Name:   "as3_" + cm.ObjectMeta.Name,
+			As3Data:   cm.Data["template"],
 		}
 		keyList = append(keyList, key)
 		return true, keyList
-=======
-	//check as3 config map and branchout there
-	as3ok := appMgr.checkAs3ConfigMap(obj)
-	if !as3ok {
-		log.Infof("[as3_log]ConfigMap processing with AS3 Manager...")
-		return false, nil
->>>>>>> b64d47bf
 	}
 	cfg, err := parseConfigMap(cm, appMgr.schemaLocal, appMgr.vsSnatPoolName)
 	if nil != err {
@@ -390,23 +383,23 @@
 // description: This function validates configmap be AS3 specific or not
 
 func (appMgr *Manager) checkAs3ConfigMap(
-        obj interface{},
+	obj interface{},
 ) bool {
-        // check for metadata.labels has 'as3' and that 'as3' is set to 'true'
-        cm := obj.(*v1.ConfigMap)
-        labels := cm.ObjectMeta.Labels
+	// check for metadata.labels has 'as3' and that 'as3' is set to 'true'
+	cm := obj.(*v1.ConfigMap)
+	labels := cm.ObjectMeta.Labels
 	log.Debugf("[as3_log] Parsing labels: %s ", labels)
-        if val, ok := labels["as3"]; ok {
-           log.Debugf("[as3_log] Found AS3 config map...")
-	   if val == "true" {
-	      return true
-	   }else{
-              return false
-	   }
-
-        } else {
-                log.Debugf("[as3_log] No AS3 Configuration found.")
-                // if as3 variable is not found, just return true for NON-AS3 Processing.
-                return false
-        }
-}
+	if val, ok := labels["as3"]; ok {
+		log.Debugf("[as3_log] Found AS3 config map...")
+		if val == "true" {
+			return true
+		} else {
+			return false
+		}
+
+	} else {
+		log.Debugf("[as3_log] No AS3 Configuration found.")
+		// if as3 variable is not found, just return true for NON-AS3 Processing.
+		return false
+	}
+}