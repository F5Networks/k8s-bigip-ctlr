/*-
 * Copyright (c) 2016-2021, F5 Networks, Inc.
 *
 * Licensed under the Apache License, Version 2.0 (the "License");
 * you may not use this file except in compliance with the License.
 * You may obtain a copy of the License at
 *
 *    http://www.apache.org/licenses/LICENSE-2.0
 *
 * Unless required by applicable law or agreed to in writing, software
 * distributed under the License is distributed on an "AS IS" BASIS,
 * WITHOUT WARRANTIES OR CONDITIONS OF ANY KIND, either express or implied.
 * See the License for the specific language governing permissions and
 * limitations under the License.
 */

package controller

import (
	"container/list"
	"k8s.io/apimachinery/pkg/runtime/schema"
	"k8s.io/client-go/dynamic"
	"k8s.io/client-go/informers"
	"net/http"
	"sync"

	cisapiv1 "github.com/F5Networks/k8s-bigip-ctlr/v2/config/apis/cis/v1"
	"github.com/F5Networks/k8s-bigip-ctlr/v2/pkg/vxlan"

	ficV1 "github.com/F5Networks/f5-ipam-controller/pkg/ipamapis/apis/fic/v1"

	"k8s.io/apimachinery/pkg/util/intstr"

	metav1 "k8s.io/apimachinery/pkg/apis/meta/v1"

	routeclient "github.com/openshift/client-go/route/clientset/versioned/typed/route/v1"

	"github.com/F5Networks/k8s-bigip-ctlr/v2/pkg/teem"

	"github.com/F5Networks/f5-ipam-controller/pkg/ipammachinery"
	"github.com/F5Networks/k8s-bigip-ctlr/v2/config/client/clientset/versioned"
	"github.com/F5Networks/k8s-bigip-ctlr/v2/pkg/clustermanager"
	"github.com/F5Networks/k8s-bigip-ctlr/v2/pkg/writer"

	v1 "k8s.io/api/core/v1"
	extClient "k8s.io/apiextensions-apiserver/pkg/client/clientset/clientset"
	"k8s.io/apimachinery/pkg/labels"
	"k8s.io/client-go/kubernetes"
	"k8s.io/client-go/rest"
	"k8s.io/client-go/tools/cache"
	"k8s.io/client-go/util/workqueue"
)

type (
	// Controller defines the structure of K-Native and Custom Resource Controller
	Controller struct {
		mode ControllerMode
		*RequestHandler
		ciliumTunnelName            string
		vxlanMgr                    *vxlan.VxlanMgr
		initialResourceCount        int
		resourceQueue               workqueue.RateLimitingInterface
		Partition                   string
		PoolMemberType              string
		UseNodeInternal             bool
		initState                   bool
		firstPostResponse           bool
		dgPath                      string
		shareNodes                  bool
		ipamCli                     *ipammachinery.IPAMClient
		ipamClusterLabel            string
		ipamCR                      string
		defaultRouteDomain          int32
		TeemData                    *teem.TeemsData
		requestQueue                *requestQueue
		ipamHostSpecEmpty           bool
		StaticRoutingMode           bool
		OrchestrationCNI            string
		StaticRouteNodeCIDR         string
		cacheIPAMHostSpecs          CacheIPAM
		multiClusterHandler         *ClusterHandler
		multiClusterResources       *MultiClusterResourceStore
		multiClusterMode            string
		loadBalancerClass           string
		namespaceLabel              string
		manageLoadBalancerClassOnly bool
		discoveryMode               discoveryMode
		clusterRatio                map[string]*int
		clusterAdminState           map[string]clustermanager.AdminState
<<<<<<< HEAD
		ResourceStatusVSAddressMap  map[resourceRef]string
		APIHandler                  APIHandlerInterface
=======
		APIHandler                  ApiTypeHandlerInterface
>>>>>>> 8840f184
		resourceContext
	}
	resourceContext struct {
		resourceQueue       workqueue.RateLimitingInterface
		globalExtendedCMKey string
		namespaceLabelMode  bool
		processedHostPath   *ProcessedHostPath
	}

	InformerStore struct {
		comInformers     map[string]*CommonInformer
		nrInformers      map[string]*NRInformer
		crInformers      map[string]*CRInformer
		nsInformers      map[string]*NSInformer
		nodeInformer     *NodeInformer
		dynamicInformers *DynamicInformers
	}

	ClusterHandler struct {
		*PrimaryClusterHealthProbeParams
		MultiClusterMode    string
		ClusterConfigs      map[string]*ClusterConfig
		HAPairClusterName   string
		LocalClusterName    string
		uniqueAppIdentifier map[string]struct{}
		namespaceLabel      string
		namespaces          []string
		nodeLabelSelector   string
		routeLabel          string
		orchestrationCNI    string
		staticRoutingMode   bool
		eventQueue          workqueue.RateLimitingInterface
		statusUpdate        *StatusUpdate
		sync.RWMutex
	}

	//ClusterConfig holds configuration specific for cluster
	ClusterConfig struct {
		clusterDetails         ClusterDetails
		kubeClient             kubernetes.Interface
		kubeCRClient           versioned.Interface
		kubeIPAMClient         *extClient.Clientset
		routeClientV1          routeclient.RouteV1Interface
		dynamicClient          dynamic.Interface
		routeLabel             string
		nativeResourceSelector labels.Selector
		customResourceSelector labels.Selector
		namespaces             map[string]struct{}
		namespaceLabel         string
		nodeLabelSelector      string
		orchestrationCNI       string
		staticRoutingMode      bool
		oldNodes               []Node
		eventNotifier          *EventNotifier
		*InformerStore
	}

	StatusUpdate struct {
		ResourceStatusUpdateTracker sync.Map            // Tracks the last time a resource was updated, helps to ensure latest status update
		ResourceStatusUpdateChan    chan ResourceStatus // Channel holds the resource status
		eventNotifierChan           chan ResourceEvent  // Channel holds the resource events
	}

	ResourceStatus struct {
		ResourceObj       interface{}
		ResourceKey       resourceRef
		UpdateAttempts    int
		Timestamp         metav1.Time
		IPSet             bool // helps in event creation of LB service as it helps to know if the status update is for IP setting or unsetting
		ClearKeyFromCache bool // helps clear the cache in case of delete events
	}

	BlockAffinitycidr struct {
		baName   string
		nodeName string
		cidr     string
	}

	ResourceEvent struct {
		resourceObj interface{}
		eventType   string
		reason      string
		message     string
		clusterName string
	}

	// Params defines parameters
	Params struct {
		Config                      *rest.Config
		Namespaces                  []string
		RequestHandler              *RequestHandler
		NamespaceLabel              string
		Partition                   string
		Agent                       *Agent
		PoolMemberType              string
		VXLANName                   string
		VXLANMode                   string
		CiliumTunnelName            string
		UseNodeInternal             bool
		NodePollInterval            int
		NodeLabelSelector           string
		ShareNodes                  bool
		IPAM                        bool
		IPAMClusterLabel            string
		DefaultRouteDomain          int32
		Mode                        ControllerMode
		GlobalExtendedSpecConfigmap string
		RouteLabel                  string
		StaticRoutingMode           bool
		OrchestrationCNI            string
		StaticRouteNodeCIDR         string
		MultiClusterMode            string
		LoadBalancerClass           string
		ManageLoadBalancerClassOnly bool
		IpamNamespace               string
		LocalClusterName            string
	}

	// CRInformer defines the structure of Custom Resource Informer
	CRInformer struct {
		namespace   string
		stopCh      chan struct{}
		vsInformer  cache.SharedIndexInformer
		tlsInformer cache.SharedIndexInformer
		tsInformer  cache.SharedIndexInformer
		ilInformer  cache.SharedIndexInformer
	}

	CommonInformer struct {
		namespace       string
		stopCh          chan struct{}
		clusterName     string
		svcInformer     cache.SharedIndexInformer
		epsInformer     cache.SharedIndexInformer
		ednsInformer    cache.SharedIndexInformer
		plcInformer     cache.SharedIndexInformer
		podInformer     cache.SharedIndexInformer
		secretsInformer cache.SharedIndexInformer
		cmInformer      cache.SharedIndexInformer
	}

	// NRInformer is informer context for Native Resources of Kubernetes/Openshift
	NRInformer struct {
		namespace     string
		stopCh        chan struct{}
		routeInformer cache.SharedIndexInformer
	}

	NodeInformer struct {
		stopCh       chan struct{}
		nodeInformer cache.SharedIndexInformer
		clusterName  string
	}

	NSInformer struct {
		stopCh      chan struct{}
		clusterName string
		nsInformer  cache.SharedIndexInformer
	}

	//DynamicInformers holds informers for third party integration
	DynamicInformers struct {
		stopCh                      chan struct{}
		clusterName                 string
		CalicoBlockAffinityInformer informers.GenericInformer
	}

	rqKey struct {
		namespace      string
		kind           string
		rscName        string
		rsc            interface{}
		event          string
		clusterName    string
		svcPortUpdated bool
	}

	metaData struct {
		Active       bool
		ResourceType string
		// resource name as key, resource kind as value
		baseResources   map[string]string
		namespace       string
		hosts           []string
		Protocol        string
		httpTraffic     string
		defaultPoolType string
	}

	// Virtual server config
	Virtual struct {
		Name                       string                `json:"name"`
		PoolName                   string                `json:"pool,omitempty"`
		Partition                  string                `json:"-"`
		Destination                string                `json:"destination"`
		Enabled                    bool                  `json:"enabled"`
		IpProtocol                 string                `json:"ipProtocol,omitempty"`
		SourceAddrTranslation      SourceAddrTranslation `json:"sourceAddressTranslation,omitempty"`
		Policies                   []nameRef             `json:"policies,omitempty"`
		Profiles                   ProfileRefs           `json:"profiles,omitempty"`
		IRules                     []string              `json:"rules,omitempty"`
		Description                string                `json:"description,omitempty"`
		VirtualAddress             *virtualAddress       `json:"-"`
		AdditionalVirtualAddresses []string              `json:"additionalVirtualAddresses,omitempty"`
		BigIPRouteDomain           int32                 `json:"bigipRouteDomain,omitempty"`
		SNAT                       string                `json:"snat,omitempty"`
		ConnectionMirroring        string                `json:"connectionMirroring,omitempty"`
		WAF                        string                `json:"waf,omitempty"`
		Firewall                   string                `json:"firewallPolicy,omitempty"`
		LogProfiles                []string              `json:"logProfiles,omitempty"`
		ProfileL4                  string                `json:"profileL4,omitempty"`
		ProfileMultiplex           string                `json:"profileMultiplex,omitempty"`
		HTTPCompressionProfile     string                `json:"profileHTTPCompression,omitempty"`
		ProfileWebSocket           string                `json:"profileWebSocket,omitempty"`
		ProfileDOS                 string                `json:"profileDOS,omitempty"`
		ProfileBotDefense          string                `json:"profileBotDefense,omitempty"`
		TCP                        ProfileTCP            `json:"tcp,omitempty"`
		HTTP2                      ProfileHTTP2          `json:"http2,omitempty"`
		Mode                       string                `json:"mode,omitempty"`
		TranslateServerAddress     bool                  `json:"translateServerAddress"`
		TranslateServerPort        bool                  `json:"translateServerPort"`
		Source                     string                `json:"source,omitempty"`
		AllowVLANs                 []string              `json:"allowVlans,omitempty"`
		PersistenceProfile         string                `json:"persistenceProfile,omitempty"`
		TLSTermination             string                `json:"-"`
		AllowSourceRange           []string              `json:"allowSourceRange,omitempty"`
		HttpMrfRoutingEnabled      *bool                 `json:"httpMrfRoutingEnabled,omitempty"`
		IpIntelligencePolicy       string                `json:"ipIntelligencePolicy,omitempty"`
		AutoLastHop                string                `json:"lastHop,omitempty"`
		AnalyticsProfiles          AnalyticsProfiles     `json:"analyticsProfiles,omitempty"`
		MultiPoolPersistence       MultiPoolPersistence  `json:"multiPoolPersistence,omitempty"`
		HTMLProfile                string                `json:"htmlProfile,omitempty"`
		ProfileAccess              string                `json:"profileAccess,omitempty"`
		PolicyPerRequestAccess     string                `json:"policyPerRequestAccess,omitempty"`
		FTPProfile                 string                `json:"ftpProfile,omitempty"`
		ProfileAdapt               ProfileAdapt          `json:"profileAdapt,omitempty"`
	}
	MultiPoolPersistence struct {
		Method  string `json:"method,omitempty"`
		TimeOut int32  `json:"timeOut,omitempty"`
	}
	// Virtuals is slice of virtuals
	Virtuals []Virtual

	AnalyticsProfiles struct {
		HTTPAnalyticsProfile string `json:"http,omitempty"`
	}

	ProfileTCP struct {
		Client string `json:"client,omitempty"`
		Server string `json:"server,omitempty"`
	}

	ProfileHTTP2 struct {
		Client string `json:"client,omitempty"`
		Server string `json:"server,omitempty"`
	}

	ProfileAdapt struct {
		Request  string `json:"request,omitempty"`
		Response string `json:"response,omitempty"`
	}

	// ServiceAddress Service IP address definition (BIG-IP virtual-address).
	ServiceAddress struct {
		ArpEnabled         bool   `json:"arpEnabled,omitempty"`
		ICMPEcho           string `json:"icmpEcho,omitempty"`
		RouteAdvertisement string `json:"routeAdvertisement,omitempty"`
		TrafficGroup       string `json:"trafficGroup,omitempty"`
		SpanningEnabled    bool   `json:"spanningEnabled,omitempty"`
	}

	// SourceAddrTranslation is Virtual Server Source Address Translation
	SourceAddrTranslation struct {
		Type string `json:"type"`
		Pool string `json:"pool,omitempty"`
	}

	// frontend bindaddr and port
	virtualAddress struct {
		BindAddr string `json:"bindAddr,omitempty"`
		Port     int32  `json:"port,omitempty"`
	}

	// nameRef is virtual server policy/profile reference
	nameRef struct {
		Name      string `json:"name"`
		Partition string `json:"partition"`
	}

	// ResourceConfig contains a set of LTM resources to create a Virtual Server
	ResourceConfig struct {
		MetaData       metaData         `json:"-"`
		Virtual        Virtual          `json:"virtual,omitempty"`
		Pools          Pools            `json:"pools,omitempty"`
		Policies       Policies         `json:"policies,omitempty"`
		Monitors       []Monitor        `json:"monitors,omitempty"`
		ServiceAddress []ServiceAddress `json:"serviceAddress,omitempty"`
		IRulesMap      IRulesMap
		IntDgMap       InternalDataGroupMap
		customProfiles map[SecretKey]CustomProfile
	}
	// ResourceConfigs is group of ResourceConfig
	ResourceConfigs []*ResourceConfig

	// ResourceStore contain processed LTM and GTM resource data
	ResourceStore struct {
		ltmConfig      LTMConfig
		ltmConfigCache LTMConfig
		gtmConfig      GTMConfig
		gtmConfigCache GTMConfig
		nplStore       NPLStore
		supplementContextCache
	}

	// l4AppConfig contains IP and port to identify unique L4App
	l4AppConfig struct {
		ipOrIPAMKey string
		port        int32
		routeDomain int32
	}

	// L4AppsStore contains TypeLB service details.key is IP
	L4AppsStore map[l4AppConfig]resourceRef

	// LTMConfig contain partition based ResourceMap
	LTMConfig map[string]*PartitionConfig

	// PartitionConfig contains ResourceMap and priority of partition
	PartitionConfig struct {
		ResourceMap   ResourceMap
		Priority      *int
		PriorityMutex sync.RWMutex
	}

	// ResourceMap key is resource name, value is pointer to config. May be shared.
	ResourceMap map[string]*ResourceConfig

	// PoolMemberCache key is namespace/service
	PoolMemberCache map[MultiClusterServiceKey]*poolMembersInfo
	// Store of CustomProfiles
	CustomProfileStore struct {
		sync.Mutex
		Profs map[SecretKey]CustomProfile
	}

	// key is namespace/pod. stores list of npl annotation on pod
	NPLStore map[string]NPLAnnoations

	// static route config
	routeSection struct {
		Entries       []routeConfig `json:"routes"`
		CISIdentifier string        `json:"cis-identifier,omitempty"`
	}

	routeConfig struct {
		Name        string `json:"name"`
		Network     string `json:"network"`
		Gateway     string `json:"gw"`
		Description string `json:"description,omitempty"`
	}
	// GTMConfig key is domainName and value is WideIP

	WideIPs struct {
		WideIPs []WideIP `json:"wideIPs"`
	}
	// GTMConfig key is PartitionName
	GTMConfig map[string]GTMPartitionConfig

	GTMPartitionConfig struct {
		// WideIPs: key is domainName, and value is WideIP
		WideIPs map[string]WideIP
	}

	WideIP struct {
		DomainName            string     `json:"name"`
		ClientSubnetPreferred *bool      `json:"clientSubnetPreferred,omitempty"`
		RecordType            string     `json:"recordType"`
		LBMethod              string     `json:"LoadBalancingMode"`
		PersistenceEnabled    bool       `json:"persistenceEnabled"`
		PersistCidrIPv4       uint8      `json:"persistCidrIpv4"`
		PersistCidrIPv6       uint8      `json:"persistCidrIpv6"`
		TTLPersistence        uint32     `json:"ttlPersistence"`
		Pools                 []GSLBPool `json:"pools"`
		UID                   string
	}

	GSLBPool struct {
		Name           string    `json:"name"`
		RecordType     string    `json:"recordType"`
		LBMethod       string    `json:"LoadBalancingMode"`
		LBModeFallBack string    `json:"fallbackMode"`
		PriorityOrder  int       `json:"order"`
		Ratio          int       `json:"ratio"`
		Members        []string  `json:"members"`
		Monitors       []Monitor `json:"monitors,omitempty"`
		DataServer     string
	}

	ResourceConfigRequest struct {
		ltmConfig          LTMConfig
		shareNodes         bool
		gtmConfig          GTMConfig
		defaultRouteDomain int32
		reqId              int
		poolMemberType     string
	}

	resourceStatusMeta struct {
		id            int
		failedTenants map[string]tenantResponse
	}

	resourceRef struct {
		kind        string
		name        string
		namespace   string
		clusterName string
		timestamp   metav1.Time
	}

	VSSpecProperties struct {
		PoolWAF bool
	}

	// Pool config
	Pool struct {
		Name                     string                                  `json:"name"`
		Partition                string                                  `json:"-"`
		ServiceName              string                                  `json:"-"`
		ServiceNamespace         string                                  `json:"-"`
		ServicePort              intstr.IntOrString                      `json:"-"`
		ServicePortUsed          bool                                    `json:"-"`
		Balance                  string                                  `json:"loadBalancingMethod,omitempty"`
		Members                  []PoolMember                            `json:"members"`
		NodeMemberLabel          string                                  `json:"-"`
		MonitorNames             []MonitorName                           `json:"monitors,omitempty"`
		MinimumMonitors          intstr.IntOrString                      `json:"minimumMonitors,omitempty"`
		ReselectTries            int32                                   `json:"reselectTries,omitempty"`
		ServiceDownAction        string                                  `json:"serviceDownAction,omitempty"`
		SlowRampTime             int32                                   `json:"slowRampTime,omitempty"`
		Weight                   int32                                   `json:"weight,omitempty"`
		AlternateBackends        []AlternateBackend                      `json:"alternateBackends"`
		MultiClusterServices     []cisapiv1.MultiClusterServiceReference `json:"_"`
		Cluster                  string                                  `json:"-"`
		ConnectionLimit          int32                                   `json:"-"`
		ImplicitSvcSearchEnabled bool                                    `json:"-"`
		BigIPRouteDomain         int32                                   `json:"bigipRouteDomain,omitempty"`
	}
	CacheIPAM struct {
		IPAM *ficV1.IPAM
		sync.Mutex
	}
	// AlternateBackends lists backend svc of A/B
	AlternateBackend struct {
		Service          string `json:"service"`
		ServiceNamespace string `json:"serviceNamespace,omitempty"`
		Weight           int32  `json:"weight,omitempty"`
	}

	// Pools is slice of pool
	Pools []Pool

	portRef struct {
		name string
		port int32
	}
	poolMembersInfo struct {
		svcType   v1.ServiceType
		portSpec  []v1.ServicePort
		memberMap map[portRef][]PoolMember
	}

	// Monitor is Pool health monitor
	Monitor struct {
		Name        string `json:"name"`
		Partition   string `json:"-"`
		Interval    int    `json:"interval,omitempty"`
		Type        string `json:"type,omitempty"`
		Send        string `json:"send,omitempty"`
		Recv        string `json:"recv"`
		Timeout     int    `json:"timeout,omitempty"`
		TargetPort  int32  `json:"targetPort,omitempty"`
		Path        string `json:"path,omitempty"`
		TimeUntilUp *int   `json:"timeUntilUp,omitempty"`
		SSLProfile  string `json:"sslProfile,omitempty"`
	}
	MonitorName struct {
		Name string `json:"name"`
		// Reference is used to link existing health monitor on bigip
		Reference string `json:"reference,omitempty"`
	}
	// Monitors  is slice of monitor
	Monitors []Monitor

	supplementContextCache struct {
		baseRouteConfig BaseRouteConfig
		poolMemCache    PoolMemberCache
		processedL4Apps L4AppsStore
		sslContext      map[string]*v1.Secret
		extdSpecMap     extendedSpecMap
		// key of the map is IPSpec.Key
		ipamContext              map[string]ficV1.IPSpec
		processedNativeResources map[resourceRef]struct{}
		routeGroupNamespaceMap   map[string]string
	}

	// key is group identifier
	extendedSpecMap map[string]*extendedParsedSpec

	// Extended Spec for each group of Routes/Ingress
	extendedParsedSpec struct {
		override   bool
		local      *ExtendedRouteGroupSpec
		global     *ExtendedRouteGroupSpec
		defaultrg  *ExtendedRouteGroupSpec
		namespaces map[string]string
		partition  string
	}

	// This is the format for each item in the health monitor annotation used
	// in the ServiceType LB objects.
	ServiceTypeLBHealthMonitor struct {
		Interval int `json:"interval"`
		Timeout  int `json:"timeout"`
	}

	// Rule config for a Policy
	Rule struct {
		Name       string       `json:"name"`
		FullURI    string       `json:"-"`
		Ordinal    int          `json:"ordinal,omitempty"`
		Actions    []*action    `json:"actions,omitempty"`
		Conditions []*condition `json:"conditions,omitempty"`
	}

	// action config for a Rule
	action struct {
		Name           string `json:"name,omitEmpty"`
		Key            string `json:"key,omitEmpty"`
		Netmask        string `json:"netmask,omitEmpty"`
		Pool           string `json:"pool,omitempty"`
		HTTPHost       bool   `json:"httpHost,omitempty"`
		HttpReply      bool   `json:"httpReply,omitempty"`
		HTTPURI        bool   `json:"httpUri,omitempty"`
		Forward        bool   `json:"forward,omitempty"`
		Location       string `json:"location,omitempty"`
		Path           string `json:"path,omitempty"`
		Redirect       bool   `json:"redirect,omitempty"`
		Replace        bool   `json:"replace,omitempty"`
		Request        bool   `json:"request,omitempty"`
		Reset          bool   `json:"reset,omitempty"`
		Select         bool   `json:"select,omitempty"`
		Value          string `json:"value,omitempty"`
		WAF            bool   `json:"waf,omitempty"`
		Policy         string `json:"policy,omitempty"`
		Drop           bool   `json:"drop,omitempty"`
		Enabled        *bool  `json:"enabled,omitempty"`
		Log            bool   `json:"log,omitempty"`
		Message        string `json:"message,omitempty"`
		PersistMethod  string `json:"method,omitempty"`
		Timeout        int32  `json:"timeout,omitempty"`
		Expiry         string `json:"expiry,omitempty"`
		Length         int32  `json:"length,omitempty"`
		Offset         int32  `json:"offset,omitempty"`
		DisablePersist bool   `json:"disablePersist,omitempty"`
	}

	// condition config for a Rule
	condition struct {
		Name            string   `json:"name"`
		Address         bool     `json:"address,omitempty"`
		CaseInsensitive bool     `json:"caseInsensitive,omitempty"`
		Equals          bool     `json:"equals,omitempty"`
		EndsWith        bool     `json:"endsWith,omitempty"`
		External        bool     `json:"external,omitempty"`
		HTTPHost        bool     `json:"httpHost,omitempty"`
		Host            bool     `json:"host,omitempty"`
		HTTPURI         bool     `json:"httpUri,omitempty"`
		Index           int      `json:"index,omitempty"`
		Matches         bool     `json:"matches,omitempty"`
		Path            bool     `json:"path,omitempty"`
		PathSegment     bool     `json:"pathSegment,omitempty"`
		Present         bool     `json:"present,omitempty"`
		Remote          bool     `json:"remote,omitempty"`
		Request         bool     `json:"request,omitempty"`
		Scheme          bool     `json:"scheme,omitempty"`
		Tcp             bool     `json:"tcp,omitempty"`
		Values          []string `json:"values"`

		SSLExtensionClient bool `json:"-"`
	}

	// Rules is a slice of Rule
	Rules   []*Rule
	ruleMap map[string]*Rule

	// iRules
	IRule struct {
		Name      string `json:"name"`
		Partition string `json:"-"`
		Code      string `json:"apiAnonymous"`
	}

	IRulesMap map[NameRef]*IRule

	InternalDataGroup struct {
		Name      string                   `json:"name"`
		Partition string                   `json:"-"`
		Type      string                   `json:"-"`
		Records   InternalDataGroupRecords `json:"records"`
	}

	InternalDataGroupRecord struct {
		Name string `json:"name"`
		Data string `json:"data"`
	}
	InternalDataGroupRecords []InternalDataGroupRecord

	DataGroupNamespaceMap map[string]*InternalDataGroup
	InternalDataGroupMap  map[NameRef]DataGroupNamespaceMap

	// virtual server policy/profile reference
	NameRef struct {
		Name      string `json:"name"`
		Partition string `json:"partition"`
	}

	// Policy Virtual policy
	Policy struct {
		Name        string   `json:"name"`
		Partition   string   `json:"-"`
		SubPath     string   `json:"subPath,omitempty"`
		Controls    []string `json:"controls,omitempty"`
		Description string   `json:"description,omitempty"`
		Legacy      bool     `json:"legacy,omitempty"`
		Requires    []string `json:"requires,omitempty"`
		Rules       Rules    `json:"rules,omitempty"`
		Strategy    string   `json:"strategy,omitempty"`
	}
	// Policies is slice of policy
	Policies []Policy

	// ProfileRef is a Reference to pre-existing profiles
	ProfileRef struct {
		Name      string `json:"name"`
		Partition string `json:"partition"`
		Context   string `json:"context"` // 'clientside', 'serverside', or 'all'
		// Used as reference to which Namespace/Ingress this profile came from
		// (for deletion purposes)
		Namespace    string `json:"-"`
		BigIPProfile bool   `json:"-"`
	}
	// ProfileRefs is a list of ProfileRef
	ProfileRefs []ProfileRef

	SecretKey struct {
		Name         string
		ResourceName string
	}

	// SSL Profile loaded from Secret or Route object
	CustomProfile struct {
		Name                 string `json:"name"`
		Partition            string `json:"-"`
		Context              string `json:"context"` // 'clientside', 'serverside', or 'all'
		Ciphers              string `json:"ciphers,omitempty"`
		CipherGroup          string `json:"cipherGroup,omitempty"`
		TLS1_0Enabled        *bool  `json:"tls1_0Enabled"`
		TLS1_1Enabled        *bool  `json:"tls1_1Enabled"`
		TLS1_2Enabled        *bool  `json:"tls1_2Enabled"`
		TLS1_3Enabled        *bool  `json:"tls1_3Enabled"`
		ServerName           string `json:"serverName,omitempty"`
		SNIDefault           bool   `json:"sniDefault,omitempty"`
		PeerCertMode         string `json:"peerCertMode,omitempty"`
		CAFile               string `json:"caFile,omitempty"`
		ChainCA              string `json:"chainCA,omitempty"`
		Certificates         []certificate
		RenegotiationEnabled *bool `json:"renegotiationEnabled,omitempty"`
	}

	certificate struct {
		Cert string `json:"cert"`
		Key  string `json:"key"`
	}

	portStruct struct {
		protocol string
		port     int32
	}

	requestQueue struct {
		sync.Mutex
		*list.List
	}

	requestMeta struct {
		partitionMap map[string]map[string]string
		id           int
	}

	Node struct {
		Name   string
		Addr   string
		Labels map[string]string
	}
	// NPL information from pod annotation
	NPLAnnotation struct {
		PodPort  int32  `json:"podPort"`
		NodeIP   string `json:"nodeIP"`
		NodePort int32  `json:"nodePort"`
	}

	// List of NPL annotations
	NPLAnnoations []NPLAnnotation

	// Store of CustomProfiles
	ProcessedHostPath struct {
		sync.Mutex
		processedHostPathMap map[string]metav1.Time
		removedHosts         []string
	}
)

type (
	Services        []*v1.Service
	NodeList        []v1.Node
	RouteBackendCxt struct {
		Weight       float64
		Name         string
		Cluster      string
		SvcNamespace string
	}
	SvcBackendCxt struct {
		Weight       float64
		Name         string
		SvcNamespace string `json:"svcNamespace,omitempty"`
		Cluster      string
		SvcPort      intstr.IntOrString
	}
)

type (
	GTMPostManager struct {
		*PostManager
		Partition string
	}

	RequestHandler struct {
		AgentWorkers map[string]*AgentWorker
		resources    *ResourceStore
		reqChan      chan ResourceConfigRequest
		userAgent    string
		respChan     chan resourceStatusMeta
		//CMTokenManager                  *tokenmanager.TokenManager
		ccclGTMAgent bool
		disableARP   bool
		HAMode       bool
	}

	// Define an interface for configuration types
	Configurable interface{}

	PostConfigStrategy interface {
		Post(config agentPostConfig)
	}

	agentPostConfig struct {
		data                  string
		targetAddress         string
		as3APIURL             string
		id                    int
		tenantResponseMap     map[string]tenantResponse
		acceptedTaskId        string
		failedTenants         map[string]struct{}
		incomingTenantDeclMap map[string]as3Tenant
		deleted               bool
		reqMeta               requestMeta
	}

	// PostToChannelStrategy posts config to a channel.
	PostToChannelStrategy struct {
		postChan chan agentPostConfig
	}

	AgentWorker struct {
		*Agent
		Type              string
		httpClientMetrics bool
		stopChan          chan struct{}
		BigIpAddress      string
		PythonDriverPID   int
		postChan          chan agentPostConfig
		//postChan          chan ResourceConfigRequest
		PostStrategy PostConfigStrategy
		StopChan     chan interface{}
	}

	PostToFileStrategy struct {
		ConfigWriter writer.Writer
	}

	Agent struct {
		*APIHandler
<<<<<<< HEAD
		*PostManager
		Partition                       string
		PrimaryClusterHealthProbeParams PrimaryClusterHealthProbeParams
		ConfigWriter                    writer.Writer
		EventChan                       chan interface{}
		respChan                        chan resourceStatusMeta
		PythonDriverPID                 int
		userAgent                       string
		HttpAddress                     string
		EnableIPV6                      bool
		declUpdate                      sync.Mutex
		ccclGTMAgent                    bool
		disableARP                      bool
		HAMode                          bool
		GTMPostManager  *GTMPostManager
=======
		Partition                       string
		PrimaryClusterHealthProbeParams PrimaryClusterHealthProbeParams
		ConfigWriter                    writer.Writer
		EventChan                       chan interface{}
		respChan                        chan resourceStatusMeta
		PythonDriverPID                 int
		userAgent                       string
		HttpAddress                     string
		EnableIPV6                      bool
		declUpdate                      sync.Mutex
		ccclGTMAgent                    bool
		disableARP                      bool
		HAMode                          bool
	}

	BaseAPIHandler struct {
		apiType    string
		APIHandler ApiTypeHandlerInterface
		Partition  string
		*PostManager
	}

	GTMAPIHandler struct {
		*BaseAPIHandler
		Partition string
	}

	LTMAPIHandler struct {
		*BaseAPIHandler
	}

	APIHandler struct {
		GTM *GTMAPIHandler
		LTM *LTMAPIHandler
	}

	// PostManager functionality. Embedding PostManager in AS3Handler would limit reusability across
	// other API types like GTM. The current hierarchy allows:
	// 1. Common HTTP posting capabilities via PostManager
	// 2. API-specific handling via apiHandler interface
	// 3. Specialized GTM posting via GTMPostManager
	// This separation of concerns is appropriate for the controller architecture.

	AS3Handler struct {
		AS3Config         map[string]interface{}
		AS3VersionInfo    as3VersionInfo
		bigIPAS3Version   float64
		postManagerPrefix string
		LogResponse       bool
		LogRequest        bool
		*PostManager
		*PostParams
		*AS3Parser
	}

	AS3Parser struct {
		// AS3Parser implements AS3ParserInterface
		AS3ParserInterface
		AS3VersionInfo  as3VersionInfo
		bigIPAS3Version float64
	}

	PostManager struct {
		httpClient        *http.Client
		tenantResponseMap map[string]tenantResponse
		PostParams
		PrimaryClusterHealthProbeParams PrimaryClusterHealthProbeParams
		firstPost                       bool
		postManagerPrefix               string
		// cachedTenantDeclMap,incomingTenantDeclMap hold tenant names and corresponding AS3 config
		cachedTenantDeclMap   map[string]as3Tenant
		incomingTenantDeclMap map[string]as3Tenant
		// this map stores the tenant priority map
		tenantPriorityMap map[string]int
		// retryTenantDeclMap holds tenant name and its agent Config,tenant details
		retryTenantDeclMap map[string]*tenantParams
		//postChan           chan ResourceConfigRequest
		postChan          chan agentPostConfig
		respChan          chan resourceStatusMeta
		httpClientMetrics bool
		retryChan         chan struct{}
		apiType           string
>>>>>>> 8840f184
	}

	BaseAPIHandler struct {
		apiType    string
		APIHandler ApiTypeHandlerInterface
		Partition  string
		*PostManager
	}

	GTMAPIHandler struct {
		*BaseAPIHandler
		Partition string
	}

	LTMAPIHandler struct {
		*BaseAPIHandler
	}

	APIHandler struct {
		GTM *GTMAPIHandler
		LTM *LTMAPIHandler
	}

	AgentParams struct {
		PostParams                      PostParams
		GTMParams                       PostParams
		PrimaryClusterHealthProbeParams PrimaryClusterHealthProbeParams
		// VxlnParams      VXLANParams
		Partition          string
		LogLevel           string
		VerifyInterval     int
		VXLANName          string
		PythonBaseDir      string
		UserAgent          string
		HttpAddress        string
		EnableIPV6         bool
		DisableARP         bool
		CCCLGTMAgent       bool
		StaticRoutingMode  bool
		SharedStaticRoutes bool
		MultiClusterMode   string
		ApiType            string
		PrimaryBigIP       string
		SecondaryBigIP     string
		HAMode             bool
<<<<<<< HEAD
	}
	// PostManager functionality. Embedding PostManager in AS3Handler would limit reusability across
	// other API types like GTM. The current hierarchy allows:
	// 1. Common HTTP posting capabilities via PostManager
	// 2. API-specific handling via apiHandler interface
	// 3. Specialized GTM posting via GTMPostManager
	// This separation of concerns is appropriate for the controller architecture.

	AS3Handler struct {
		AS3Config         map[string]interface{}
		AS3VersionInfo    as3VersionInfo
		bigIPAS3Version   float64
		postManagerPrefix string
		LogResponse       bool
		LogRequest        bool
		*PostManager
		*PostParams
		*AS3Parser
	}

	AS3Parser struct {
		// AS3Parser implements AS3ParserInterface
		AS3ParserInterface
		AS3VersionInfo  as3VersionInfo
		bigIPAS3Version float64
	}

	PostManager struct {
		httpClient        *http.Client
		tenantResponseMap map[string]tenantResponse
		PostParams
		PrimaryClusterHealthProbeParams PrimaryClusterHealthProbeParams
		firstPost                       bool
		AS3VersionInfo                  as3VersionInfo
		bigIPAS3Version                 float64
		postManagerPrefix               string
		// cachedTenantDeclMap,incomingTenantDeclMap hold tenant names and corresponding AS3 config
		cachedTenantDeclMap   map[string]as3Tenant
		incomingTenantDeclMap map[string]as3Tenant
		// this map stores the tenant priority map
		tenantPriorityMap map[string]int
		// retryTenantDeclMap holds tenant name and its agent Config,tenant details
		retryTenantDeclMap map[string]*tenantParams
		//postChan           chan ResourceConfigRequest
		postChan          chan agentPostConfig
		respChan          chan resourceStatusMeta
		httpClientMetrics bool
		retryChan         chan struct{}
		apiType           string
	}


=======
	}
>>>>>>> 8840f184
	PrimaryClusterHealthProbeParams struct {
		paramLock     *sync.RWMutex
		EndPoint      string
		EndPointType  string
		statusRunning bool
		statusChanged bool
		probeInterval int
		retryInterval int
	}

	PostParams struct {
		BIGIPUsername string
		BIGIPPassword string
		BIGIPURL      string
		TrustedCerts  string
		SSLInsecure   bool
		AS3PostDelay  int
		// Log the AS3 response body in Controller logs
		LogResponse       bool
		LogRequest        bool
		HTTPClientMetrics bool
	}

	GTMParams struct {
		GTMBigIpUsername string
		GTMBigIpPassword string
		GTMBigIpUrl      string
	}

	tenantResponse struct {
		agentResponseCode int
		taskId            string
		isDeleted         bool
		message           string
	}

	tenantParams struct {
		decl interface{} // to update cachedTenantDeclMap on success
		tenantResponse
	}

	agentConfig struct {
		data      string
		as3APIURL string
		id        int
	}

	globalSection struct {
		LogLevel           string `json:"log-level,omitempty"`
		VerifyInterval     int    `json:"verify-interval,omitempty"`
		VXLANPartition     string `json:"vxlan-partition,omitempty"`
		DisableLTM         bool   `json:"disable-ltm,omitempty"`
		GTM                bool   `json:"gtm,omitempty"`
		DisableARP         bool   `json:"disable-arp,omitempty"`
		SharedStaticRoutes bool   `json:"shared-static-routes,omitempty"`
		StaticRoutingMode  bool   `json:"static-route-mode,omitempty"`
		MultiClusterMode   string `json:"multi-cluster-mode,omitempty"`
	}

	bigIPSection struct {
		BigIPUsername   string   `json:"username,omitempty"`
		BigIPPassword   string   `json:"password,omitempty"`
		BigIPURL        string   `json:"url,omitempty"`
		BigIPPartitions []string `json:"partitions,omitempty"`
	}

	gtmBigIPSection struct {
		GtmBigIPUsername string `json:"username,omitempty"`
		GtmBigIPPassword string `json:"password,omitempty"`
		GtmBigIPURL      string `json:"url,omitempty"`
	}

	// AS3 version struct

	as3VersionInfo struct {
		as3Version       float64
		as3SchemaVersion string
		as3Release       string
	}

	as3Declaration string

	as3JSONWithArbKeys map[string]interface{}

	// TODO: Need to remove omitempty tag for the mandatory fields
	// as3JSONDeclaration maps to ADC in AS3 Resources
	as3ADC as3JSONWithArbKeys
	// as3Tenant maps to Tenant in AS3 Resources
	as3Tenant as3JSONWithArbKeys

	// as3Application maps to Application in AS3 Resources
	as3Application as3JSONWithArbKeys

	// as3EndpointPolicy maps to Endpoint_Policy in AS3 Resources
	as3EndpointPolicy struct {
		Class    string     `json:"class,omitempty"`
		Rules    []*as3Rule `json:"rules,omitempty"`
		Strategy string     `json:"strategy,omitempty"`
	}

	// as3Rule maps to Endpoint_Policy_Rule in AS3 Resources
	as3Rule struct {
		Name       string          `json:"name,omitempty"`
		Conditions []*as3Condition `json:"conditions,omitempty"`
		Actions    []*as3Action    `json:"actions,omitempty"`
	}

	as3ProfileTCP struct {
		Ingress *as3ResourcePointer `json:"ingress,omitempty"`
		Egress  *as3ResourcePointer `json:"egress,omitempty"`
	}

	as3ProfileHTTP2 struct {
		Ingress *as3ResourcePointer `json:"ingress,omitempty"`
		Egress  *as3ResourcePointer `json:"egress,omitempty"`
	}

	// as3Action maps to Policy_Action in AS3 Resources
	as3Action struct {
		Type               string                  `json:"type,omitempty"`
		Event              string                  `json:"event,omitempty"`
		Select             *as3ActionForwardSelect `json:"select,omitempty"`
		Policy             *as3ResourcePointer     `json:"policy,omitempty"`
		Enabled            *bool                   `json:"enabled,omitempty"`
		Location           string                  `json:"location,omitempty"`
		Replace            *as3ActionReplaceMap    `json:"replace,omitempty"`
		Write              *as3LogMessage          `json:"write,omitempty"`
		SourceAddress      *PersistMetaData        `json:"sourceAddress,omitempty"`
		DestinationAddress *PersistMetaData        `json:"destinationAddress,omitempty"`
		CookieHash         *PersistMetaData        `json:"cookieHash,omitempty"`
		CookieRewrite      *PersistMetaData        `json:"cookieRewrite,omitempty"`
		CookieInsert       *PersistMetaData        `json:"cookieInsert,omitempty"`
		CookiePassive      *PersistMetaData        `json:"cookiePassive,omitempty"`
		Universal          *PersistMetaData        `json:"universal,omitempty"`
		Hash               *PersistMetaData        `json:"hash,omitempty"`
		Carp               *PersistMetaData        `json:"carp,omitempty"`
		Disable            *PersistMetaData        `json:"disable,omitempty"`
	}

	PersistMetaData struct {
		Name    string `json:"name,omitempty"`
		Netmask string `json:"netmask,omitempty"`
		Key     string `json:"key,omitempty"`
		Timeout int32  `json:"timeout,omitempty"`
		Expiry  string `json:"expiry,omitempty"`
		Offset  int32  `json:"offset,omitempty"`
		Length  int32  `json:"length,omitempty"`
	}

	as3ActionReplaceMap struct {
		Value string `json:"value,omitempty"`
		Name  string `json:"name,omitempty"`
		Path  string `json:"path,omitempty"`
	}

	as3LogMessage struct {
		Message string `json:"message,omitempty"`
	}

	// as3Condition maps to Policy_Condition in AS3 Resources
	as3Condition struct {
		Type        string                  `json:"type,omitempty"`
		Name        string                  `json:"name,omitempty"`
		Event       string                  `json:"event,omitempty"`
		All         *as3PolicyCompareString `json:"all,omitempty"`
		Index       int                     `json:"index,omitempty"`
		Host        *as3PolicyCompareString `json:"host,omitempty"`
		PathSegment *as3PolicyCompareString `json:"pathSegment,omitempty"`
		Path        *as3PolicyCompareString `json:"path,omitempty"`
		ServerName  *as3PolicyCompareString `json:"serverName,omitempty"`
		Address     *as3PolicyAddressString `json:"address,omitempty"`
	}

	// as3ActionForwardSelect maps to Policy_Action_Forward_Select in AS3 Resources
	as3ActionForwardSelect struct {
		Pool    *as3ResourcePointer `json:"pool,omitempty"`
		Service *as3ResourcePointer `json:"service,omitempty"`
	}

	// as3MultiTypeParam can be used for parameters that accept values of different types
	// Eg: profileHTTP (string | Service_HTTP_profileHTTP) in Service_HTTP in AS3 Resources
	as3MultiTypeParam interface{}

	// as3PolicyCompareString maps to Policy_Compare_String in AS3 Resources
	as3PolicyCompareString struct {
		CaseSensitive bool     `json:"caseSensitive,omitempty"`
		Values        []string `json:"values,omitempty"`
		Operand       string   `json:"operand"`
	}

	// as3PolicyAddressString maps to Policy_Compare_String in AS3 Resources
	as3PolicyAddressString struct {
		Values []string `json:"values,omitempty"`
	}

	// as3Pool maps to Pool in AS3 Resources
	as3Pool struct {
		Class             string               `json:"class,omitempty"`
		LoadBalancingMode string               `json:"loadBalancingMode,omitempty"`
		Members           []as3PoolMember      `json:"members,omitempty"`
		Monitors          []as3ResourcePointer `json:"monitors,omitempty"`
		MinimumMonitors   intstr.IntOrString   `json:"minimumMonitors,omitempty"`
		ServiceDownAction string               `json:"serviceDownAction,omitempty"`
		ReselectTries     int32                `json:"reselectTries,omitempty"`
		SlowRampTime      int32                `json:"slowRampTime,omitempty"`
	}

	// as3PoolMember maps to Pool_Member in AS3 Resources
	as3PoolMember struct {
		AddressDiscovery string   `json:"addressDiscovery,omitempty"`
		ServerAddresses  []string `json:"serverAddresses,omitempty"`
		ServicePort      int32    `json:"servicePort,omitempty"`
		ShareNodes       bool     `json:"shareNodes,omitempty"`
		AdminState       string   `json:"adminState,omitempty"`
		ConnectionLimit  int32    `json:"connectionLimit,omitempty"`
		Ratio            int      `json:"ratio,omitempty"`
	}

	// as3ResourcePointer maps to following in AS3 Resources
	// - Pointer_*
	// - Service_HTTP_*
	// - Service_HTTPS_*
	// - Service_TCP_*
	// - Service_UDP_*
	as3ResourcePointer struct {
		BigIP string `json:"bigip,omitempty"`
		Use   string `json:"use,omitempty"`
	}

	// as3Service maps to the following in AS3 Resources
	// - Service_HTTP
	// - Service_HTTPS
	// - Service_TCP
	// - Service_UDP
	as3Service struct {
		Layer4                 string               `json:"layer4,omitempty"`
		Source                 string               `json:"source,omitempty"`
		TranslateServerAddress bool                 `json:"translateServerAddress,omitempty"`
		TranslateServerPort    bool                 `json:"translateServerPort,omitempty"`
		Class                  string               `json:"class,omitempty"`
		VirtualAddresses       []as3MultiTypeParam  `json:"virtualAddresses,omitempty"`
		VirtualPort            int                  `json:"virtualPort,omitempty"`
		AutoLastHop            string               `json:"lastHop,omitempty"`
		SNAT                   as3MultiTypeParam    `json:"snat,omitempty"`
		Mirroring              string               `json:"mirroring,omitempty"`
		PolicyEndpoint         as3MultiTypeParam    `json:"policyEndpoint,omitempty"`
		ClientTLS              as3MultiTypeParam    `json:"clientTLS,omitempty"`
		ServerTLS              as3MultiTypeParam    `json:"serverTLS,omitempty"`
		IRules                 as3MultiTypeParam    `json:"iRules,omitempty"`
		Redirect80             *bool                `json:"redirect80,omitempty"`
		Pool                   *as3ResourcePointer  `json:"pool,omitempty"`
		WAF                    as3MultiTypeParam    `json:"policyWAF,omitempty"`
		Firewall               as3MultiTypeParam    `json:"policyFirewallEnforced,omitempty"`
		LogProfiles            []as3ResourcePointer `json:"securityLogProfiles,omitempty"`
		ProfileL4              as3MultiTypeParam    `json:"profileL4,omitempty"`
		AllowVLANs             []as3ResourcePointer `json:"allowVlans,omitempty"`
		PersistenceMethods     *[]as3MultiTypeParam `json:"persistenceMethods,omitempty"`
		ProfileTCP             as3MultiTypeParam    `json:"profileTCP,omitempty"`
		ProfileUDP             as3MultiTypeParam    `json:"profileUDP,omitempty"`
		ProfileHTTP            as3MultiTypeParam    `json:"profileHTTP,omitempty"`
		ProfileHTTP2           as3MultiTypeParam    `json:"profileHTTP2,omitempty"`
		ProfileMultiplex       as3MultiTypeParam    `json:"profileMultiplex,omitempty"`
		ProfileDOS             as3MultiTypeParam    `json:"profileDOS,omitempty"`
		ProfileBotDefense      as3MultiTypeParam    `json:"profileBotDefense,omitempty"`
		HttpMrfRoutingEnabled  bool                 `json:"httpMrfRoutingEnabled,omitempty"`
		IpIntelligencePolicy   as3MultiTypeParam    `json:"ipIntelligencePolicy,omitempty"`
		HttpAnalyticsProfile   *as3ResourcePointer  `json:"profileAnalytics,omitempty"`
		ProfileWebSocket       as3MultiTypeParam    `json:"profileWebSocket,omitempty"`
		ProfileHTML            as3MultiTypeParam    `json:"profileHTML,omitempty"`
		HTTPCompressionProfile as3MultiTypeParam    `json:"profileHTTPCompression,omitempty"`
		ProfileAccess          as3MultiTypeParam    `json:"profileAccess,omitempty"`
		PolicyPerRequestAccess as3MultiTypeParam    `json:"policyPerRequestAccess,omitempty"`
		ProfileFTP             as3MultiTypeParam    `json:"profileFTP,omitempty"`
		ProfileRequestAdapt    as3MultiTypeParam    `json:"profileRequestAdapt,omitempty"`
		ProfileResponseAdapt   as3MultiTypeParam    `json:"profileResponseAdapt,omitempty"`
	}

	// as3ServiceAddress maps to VirtualAddress in AS3 Resources
	as3ServiceAddress struct {
		Class              string `json:"class,omitempty"`
		VirtualAddress     string `json:"virtualAddress,omitempty"`
		ArpEnabled         bool   `json:"arpEnabled"`
		ICMPEcho           string `json:"icmpEcho,omitempty"`
		RouteAdvertisement string `json:"routeAdvertisement,omitempty"`
		TrafficGroup       string `json:"trafficGroup,omitempty"`
		SpanningEnabled    bool   `json:"spanningEnabled"`
	}

	// as3Monitor maps to the following in AS3 Resources
	// - Monitor
	// - Monitor_HTTP
	// - Monitor_HTTPS
	as3Monitor struct {
		Class             string              `json:"class,omitempty"`
		Interval          int                 `json:"interval,omitempty"`
		MonitorType       string              `json:"monitorType,omitempty"`
		TargetAddress     *string             `json:"targetAddress,omitempty"`
		Timeout           int                 `json:"timeout,omitempty"`
		TimeUnitilUp      *int                `json:"timeUntilUp,omitempty"`
		Adaptive          *bool               `json:"adaptive,omitempty"`
		Dscp              *int                `json:"dscp,omitempty"`
		Receive           string              `json:"receive"`
		Send              string              `json:"send"`
		TargetPort        int32               `json:"targetPort,omitempty"`
		ClientCertificate string              `json:"clientCertificate,omitempty"`
		Ciphers           string              `json:"ciphers,omitempty"`
		ClientTLS         *as3ResourcePointer `json:"clientTLS,omitempty"`
	}

	// as3CABundle maps to CA_Bundle in AS3 Resources
	as3CABundle struct {
		Class  string `json:"class,omitempty"`
		Bundle string `json:"bundle,omitempty"`
	}

	// as3Certificate maps to Certificate in AS3 Resources
	as3Certificate struct {
		Class       string            `json:"class,omitempty"`
		Certificate as3MultiTypeParam `json:"certificate,omitempty"`
		PrivateKey  as3MultiTypeParam `json:"privateKey,omitempty"`
		ChainCA     as3MultiTypeParam `json:"chainCA,omitempty"`
	}

	// as3TLSServer maps to TLS_Server in AS3 Resources
	as3TLSServer struct {
		Class                string                     `json:"class,omitempty"`
		Certificates         []as3TLSServerCertificates `json:"certificates,omitempty"`
		Ciphers              string                     `json:"ciphers,omitempty"`
		CipherGroup          *as3ResourcePointer        `json:"cipherGroup,omitempty"`
		TLS1_0Enabled        *bool                      `json:"tls1_0Enabled,omitempty"`
		TLS1_1Enabled        *bool                      `json:"tls1_1Enabled,omitempty"`
		TLS1_2Enabled        *bool                      `json:"tls1_2Enabled,omitempty"`
		TLS1_3Enabled        bool                       `json:"tls1_3Enabled,omitempty"`
		RenegotiationEnabled *bool                      `json:"renegotiationEnabled,omitempty"`
	}

	// as3TLSServerCertificates maps to TLS_Server_certificates in AS3 Resources
	as3TLSServerCertificates struct {
		Certificate string `json:"certificate,omitempty"`
		SNIDefault  bool   `json:"sniDefault,omitempty"`
	}

	// as3TLSClient maps to TLS_Client in AS3 Resources
	as3TLSClient struct {
		Class                string              `json:"class,omitempty"`
		TrustCA              *as3ResourcePointer `json:"trustCA,omitempty"`
		ValidateCertificate  bool                `json:"validateCertificate,omitempty"`
		Ciphers              string              `json:"ciphers,omitempty"`
		CipherGroup          *as3ResourcePointer `json:"cipherGroup,omitempty"`
		TLS1_0Enabled        *bool               `json:"tls1_0Enabled,omitempty"`
		TLS1_1Enabled        *bool               `json:"tls1_1Enabled,omitempty"`
		TLS1_2Enabled        *bool               `json:"tls1_2Enabled,omitempty"`
		TLS1_3Enabled        bool                `json:"tls1_3Enabled,omitempty"`
		RenegotiationEnabled *bool               `json:"renegotiationEnabled,omitempty"`
	}

	// as3DataGroup maps to Data_Group in AS3 Resources
	as3DataGroup struct {
		Records     []as3Record `json:"records"`
		KeyDataType string      `json:"keyDataType"`
		Class       string      `json:"class"`
	}

	// as3Record maps to Data_Group_*records in AS3 Resources
	as3Record struct {
		Key   string `json:"key"`
		Value string `json:"value"`
	}

	// as3IRules maps to the following in AS3 Resources
	as3IRules struct {
		Class string `json:"class,omitempty"`
		IRule string `json:"iRule,omitempty"`
	}

	PoolMember struct {
		Address         string `json:"address"`
		Port            int32  `json:"port"`
		MemberType      string `json:"memberType"`
		SvcPort         int32  `json:"svcPort,omitempty"`
		Session         string `json:"session,omitempty"`
		AdminState      string `json:"adminState,omitempty"`
		ConnectionLimit int32  `json:"connectionLimit,omitempty"`
		Ratio           int    `json:"ratio,omitempty"`
	}
)

type (
	// AS3 GTM

	// as3GLSBDomain maps to GSLB_Domain in AS3 Resources
	as3GLSBDomain struct {
		Class                 string              `json:"class"`
		DomainName            string              `json:"domainName"`
		RecordType            string              `json:"resourceRecordType"`
		LBMode                string              `json:"poolLbMode"`
		PersistenceEnabled    bool                `json:"persistenceEnabled"`
		PersistCidrIPv4       uint8               `json:"persistCidrIpv4"`
		PersistCidrIPv6       uint8               `json:"persistCidrIpv6"`
		TTLPersistence        uint32              `json:"ttlPersistence"`
		ClientSubnetPreferred *bool               `json:"clientSubnetPreferred,omitempty"`
		Pools                 []as3GSLBDomainPool `json:"pools"`
	}

	as3GSLBDomainPool struct {
		Use   string `json:"use"`
		Ratio int    `json:"ratio"`
	}

	// as3GSLBPool maps to GSLB_Pool in AS3 Resources
	as3GSLBPool struct {
		Class          string               `json:"class"`
		RecordType     string               `json:"resourceRecordType"`
		LBMode         string               `json:"lbModeAlternate"`
		LBModeFallback string               `json:"lbModeFallback"`
		Members        []as3GSLBPoolMemberA `json:"members"`
		Monitors       []as3ResourcePointer `json:"monitors"`
	}

	// as3GSLBPoolMemberA maps to GSLB_Pool_Member_A in AS3 Resources
	as3GSLBPoolMemberA struct {
		Enabled       bool               `json:"enabled"`
		Server        as3ResourcePointer `json:"server"`
		VirtualServer string             `json:"virtualServer"`
	}

	as3GSLBMonitor struct {
		Class    string `json:"class"`
		Interval int    `json:"interval"`
		Type     string `json:"monitorType"`
		Send     string `json:"send"`
		Receive  string `json:"receive"`
		Timeout  int    `json:"timeout"`
	}

	// as3GSLBServer maps to GSLB_Server in AS3 Resources
	//as3GSLBServer struct {
	//	Class                     string `json:"class"`
	//	VSDiscoveryMode           string `json:"virtualServerDiscoveryMode"`
	//	ExposeRouteDomainsEnabled string `json:"exposeRouteDomainsEnabled"`
	//
	//	DataCenter as3ResourcePointer `json:"dataCenter"`
	//
	//	//VirtualServers  []as3GSLBVirtualServer `json:"virtualServers"`
	//	//Devices         []as3GSLBServerDevice `json:"devices"`
	//
	//}

	// as3GSLBServerDevice maps to GSLB_Server_Device in AS3 Resources
	//as3GSLBServerDevice struct {
	//	Address string `json:"address"`
	//}

	// as3GSLBVirtualServer maps to GSLB_Virtual_Server in AS3 Resources
	//as3GSLBVirtualServer struct {
	//	Address string               `json:"address"`
	//	Port    int                  `json:"port"`
	//	Name    string               `json:"name"`
	//	Montors []as3ResourcePointer `json:"montors"`
	//}
)

type (
	// TLS Structures

	BigIPSSLProfiles struct {
		clientSSLs               []string
		serverSSLs               []string
		key                      string
		certificate              string
		caCertificate            string
		destinationCACertificate string
		tlsCipher                TLSCipher
		clientSSlParams          cisapiv1.ClientSSLParams
		serverSSlParams          cisapiv1.ServerSSLParams
	}

	rgPlcSSLProfiles struct {
		plcNamespace string
		plcName      string
		clientSSLs   []string
		serverSSLs   []string
	}

	poolPathRef struct {
		path           string
		poolName       string
		aliasHostnames []string
	}

	TLSContext struct {
		name             string
		namespace        string
		resourceType     string
		referenceType    string
		vsHostname       string
		httpsPort        int32
		httpPort         int32
		ipAddress        string
		termination      string
		httpTraffic      string
		poolPathRefs     []poolPathRef
		bigIPSSLProfiles BigIPSSLProfiles
		tlsCipher        TLSCipher
		passthroughVSGrp bool
	}
)

type (
	extendedSpec struct {
		ExtendedRouteGroupConfigs []ExtendedRouteGroupConfig `yaml:"extendedRouteSpec"`
		BaseRouteConfig           `yaml:"baseRouteSpec"`
		ExternalClustersConfig    []ClusterDetails          `yaml:"externalClustersConfig"`
		HAClusterConfig           HAClusterConfig           `yaml:"highAvailabilityCIS"`
		HAMode                    discoveryMode             `yaml:"mode"`
		LocalClusterRatio         *int                      `yaml:"localClusterRatio"`
		LocalClusterAdminState    clustermanager.AdminState `yaml:"localClusterAdminState"`
	}

	ExtendedRouteGroupConfig struct {
		Namespace              string `yaml:"namespace"`      // Group Identifier
		NamespaceLabel         string `yaml:"namespaceLabel"` // Group Identifier
		BigIpPartition         string `yaml:"bigIpPartition"` // bigip Partition
		ExtendedRouteGroupSpec `yaml:",inline"`
	}

	ExtendedRouteGroupSpec struct {
		VServerName        string `yaml:"vserverName"`
		VServerAddr        string `yaml:"vserverAddr"`
		AllowOverride      string `yaml:"allowOverride"`
		Policy             string `yaml:"policyCR,omitempty"`
		HTTPServerPolicyCR string `yaml:"httpServerPolicyCR,omitempty"`
		Meta               Meta
	}

	Meta struct {
		DependsOnTLS bool
	}

	DefaultRouteGroupConfig struct {
		BigIpPartition        string                 `yaml:"bigIpPartition"` // bigip Partition
		DefaultRouteGroupSpec ExtendedRouteGroupSpec `yaml:",inline"`
	}

	BaseRouteConfig struct {
		TLSCipher               TLSCipher               `yaml:"tlsCipher"`
		DefaultTLS              DefaultSSLProfile       `yaml:"defaultTLS,omitempty"`
		DefaultRouteGroupConfig DefaultRouteGroupConfig `yaml:"defaultRouteGroup,omitempty"`
		AutoMonitor             AutoMonitorType         `yaml:"autoMonitor,omitempty"`
		AutoMonitorTimeout      int                     `yaml:"autoMonitorTimeout,omitempty"`
	}

	TLSCipher struct {
		TLSVersion         string   `yaml:"tlsVersion,omitempty"`
		Ciphers            string   `yaml:"ciphers,omitempty"`
		CipherGroup        string   `yaml:"cipherGroup,omitempty"` // by default this is bigip reference
		DisableTLSVersions []string `yaml:"disableTLSVersions,omitempty"`
	}

	DefaultSSLProfile struct {
		ClientSSL string `yaml:"clientSSL,omitempty"`
		ServerSSL string `yaml:"serverSSL,omitempty"`
		Reference string `yaml:"reference,omitempty"`
	}
	AnnotationsUsed struct {
		WAF              bool
		AllowSourceRange bool
	}
)

type TLSVersion string

const (
	TLSVerion1_0 TLSVersion = "1.0"
	TLSVerion1_1 TLSVersion = "1.1"
	TLSVerion1_2 TLSVersion = "1.2"
	TLSVerion1_3 TLSVersion = "1.3"
)

type HAModeType string

const (
	StatusOk      = "OK"
	StatusError   = "ERROR"
	StatusStandby = "STANDBY"
)

type discoveryMode string
type AutoMonitorType string

const (
	Active          discoveryMode   = "active-active"
	StandBy         discoveryMode   = "active-standby"
	Ratio           discoveryMode   = "ratio"
	DefaultMode     discoveryMode   = "default"
	None            AutoMonitorType = "none"
	ReadinessProbe  AutoMonitorType = "readiness-probe"
	ServiceEndpoint AutoMonitorType = "service-endpoint"
)

const (
	SourceAddress      = "sourceAddress"
	DestinationAddress = "destinationAddress"
	CookieRewrite      = "cookieRewrite"
	CookieInsert       = "cookieInsert"
	CookiePassive      = "cookiePassive"
	CookieHash         = "cookieHash"
	Hash               = "hash"
	Carp               = "carp"
	Universal          = "universal"
	Disable            = "none"
)

type (
	HAClusterConfig struct {
		//HAMode                 HAMode         `yaml:"mode"`
		PrimaryClusterEndPoint string         `yaml:"primaryEndPoint"`
		ProbeInterval          int            `yaml:"probeInterval"`
		RetryInterval          int            `yaml:"retryInterval"`
		PrimaryCluster         ClusterDetails `yaml:"primaryCluster"`
		SecondaryCluster       ClusterDetails `yaml:"secondaryCluster"`
	}

	HAMode struct {
		// type can be active-active, active-standby, ratio
		Type discoveryMode `yaml:"type"`
	}

	ClusterDetails struct {
		ClusterName            string                    `yaml:"clusterName"`
		Secret                 string                    `yaml:"secret"`
		Ratio                  *int                      `yaml:"ratio"`
		AdminState             clustermanager.AdminState `yaml:"adminState"`
		ServiceTypeLBDiscovery bool                      `yaml:"serviceTypeLBDiscovery"`
	}

	PoolIdentifier struct {
		poolName  string
		partition string
		rsName    string
		path      string
		rsKey     resourceRef
	}

	MultiClusterResourceStore struct {
		rscSvcMap     map[resourceRef]map[MultiClusterServiceKey]MultiClusterServiceConfig
		clusterSvcMap map[string]map[MultiClusterServiceKey]map[MultiClusterServiceConfig]map[PoolIdentifier]struct{}
		sync.Mutex
	}
	MultiClusterServiceKey struct {
		serviceName string
		clusterName string
		namespace   string
	}
	MultiClusterServiceConfig struct {
		svcPort intstr.IntOrString
	}
)

var (
	// CalicoBlockaffinity : Calico's BlockAffinity CRD resource identifier
	CalicoBlockaffinity = schema.GroupVersionResource{
		Group:    "crd.projectcalico.org",
		Version:  "v1",
		Resource: "blockaffinities",
	}
)<|MERGE_RESOLUTION|>--- conflicted
+++ resolved
@@ -54,7 +54,8 @@
 type (
 	// Controller defines the structure of K-Native and Custom Resource Controller
 	Controller struct {
-		mode ControllerMode
+		mode      ControllerMode
+		resources *ResourceStore
 		*RequestHandler
 		ciliumTunnelName            string
 		vxlanMgr                    *vxlan.VxlanMgr
@@ -87,12 +88,8 @@
 		discoveryMode               discoveryMode
 		clusterRatio                map[string]*int
 		clusterAdminState           map[string]clustermanager.AdminState
-<<<<<<< HEAD
 		ResourceStatusVSAddressMap  map[resourceRef]string
-		APIHandler                  APIHandlerInterface
-=======
 		APIHandler                  ApiTypeHandlerInterface
->>>>>>> 8840f184
 		resourceContext
 	}
 	resourceContext struct {
@@ -897,7 +894,6 @@
 
 	Agent struct {
 		*APIHandler
-<<<<<<< HEAD
 		*PostManager
 		Partition                       string
 		PrimaryClusterHealthProbeParams PrimaryClusterHealthProbeParams
@@ -912,91 +908,7 @@
 		ccclGTMAgent                    bool
 		disableARP                      bool
 		HAMode                          bool
-		GTMPostManager  *GTMPostManager
-=======
-		Partition                       string
-		PrimaryClusterHealthProbeParams PrimaryClusterHealthProbeParams
-		ConfigWriter                    writer.Writer
-		EventChan                       chan interface{}
-		respChan                        chan resourceStatusMeta
-		PythonDriverPID                 int
-		userAgent                       string
-		HttpAddress                     string
-		EnableIPV6                      bool
-		declUpdate                      sync.Mutex
-		ccclGTMAgent                    bool
-		disableARP                      bool
-		HAMode                          bool
-	}
-
-	BaseAPIHandler struct {
-		apiType    string
-		APIHandler ApiTypeHandlerInterface
-		Partition  string
-		*PostManager
-	}
-
-	GTMAPIHandler struct {
-		*BaseAPIHandler
-		Partition string
-	}
-
-	LTMAPIHandler struct {
-		*BaseAPIHandler
-	}
-
-	APIHandler struct {
-		GTM *GTMAPIHandler
-		LTM *LTMAPIHandler
-	}
-
-	// PostManager functionality. Embedding PostManager in AS3Handler would limit reusability across
-	// other API types like GTM. The current hierarchy allows:
-	// 1. Common HTTP posting capabilities via PostManager
-	// 2. API-specific handling via apiHandler interface
-	// 3. Specialized GTM posting via GTMPostManager
-	// This separation of concerns is appropriate for the controller architecture.
-
-	AS3Handler struct {
-		AS3Config         map[string]interface{}
-		AS3VersionInfo    as3VersionInfo
-		bigIPAS3Version   float64
-		postManagerPrefix string
-		LogResponse       bool
-		LogRequest        bool
-		*PostManager
-		*PostParams
-		*AS3Parser
-	}
-
-	AS3Parser struct {
-		// AS3Parser implements AS3ParserInterface
-		AS3ParserInterface
-		AS3VersionInfo  as3VersionInfo
-		bigIPAS3Version float64
-	}
-
-	PostManager struct {
-		httpClient        *http.Client
-		tenantResponseMap map[string]tenantResponse
-		PostParams
-		PrimaryClusterHealthProbeParams PrimaryClusterHealthProbeParams
-		firstPost                       bool
-		postManagerPrefix               string
-		// cachedTenantDeclMap,incomingTenantDeclMap hold tenant names and corresponding AS3 config
-		cachedTenantDeclMap   map[string]as3Tenant
-		incomingTenantDeclMap map[string]as3Tenant
-		// this map stores the tenant priority map
-		tenantPriorityMap map[string]int
-		// retryTenantDeclMap holds tenant name and its agent Config,tenant details
-		retryTenantDeclMap map[string]*tenantParams
-		//postChan           chan ResourceConfigRequest
-		postChan          chan agentPostConfig
-		respChan          chan resourceStatusMeta
-		httpClientMetrics bool
-		retryChan         chan struct{}
-		apiType           string
->>>>>>> 8840f184
+		GTMPostManager                  *GTMPostManager
 	}
 
 	BaseAPIHandler struct {
@@ -1042,7 +954,6 @@
 		PrimaryBigIP       string
 		SecondaryBigIP     string
 		HAMode             bool
-<<<<<<< HEAD
 	}
 	// PostManager functionality. Embedding PostManager in AS3Handler would limit reusability across
 	// other API types like GTM. The current hierarchy allows:
@@ -1094,10 +1005,6 @@
 		apiType           string
 	}
 
-
-=======
-	}
->>>>>>> 8840f184
 	PrimaryClusterHealthProbeParams struct {
 		paramLock     *sync.RWMutex
 		EndPoint      string
