/*-
 * Copyright (c) 2016-2021, F5 Networks, Inc.
 *
 * Licensed under the Apache License, Version 2.0 (the "License");
 * you may not use this file except in compliance with the License.
 * You may obtain a copy of the License at
 *
 *    http://www.apache.org/licenses/LICENSE-2.0
 *
 * Unless required by applicable law or agreed to in writing, software
 * distributed under the License is distributed on an "AS IS" BASIS,
 * WITHOUT WARRANTIES OR CONDITIONS OF ANY KIND, either express or implied.
 * See the License for the specific language governing permissions and
 * limitations under the License.
 */

package controller

import (
	"container/list"
	"k8s.io/apimachinery/pkg/runtime/schema"
	"k8s.io/client-go/dynamic"
	"k8s.io/client-go/informers"
	"net/http"
	"sync"

	cisapiv1 "github.com/F5Networks/k8s-bigip-ctlr/v2/config/apis/cis/v1"
	"github.com/F5Networks/k8s-bigip-ctlr/v2/pkg/vxlan"

	ficV1 "github.com/F5Networks/f5-ipam-controller/pkg/ipamapis/apis/fic/v1"

	"k8s.io/apimachinery/pkg/util/intstr"

	metav1 "k8s.io/apimachinery/pkg/apis/meta/v1"

	routeclient "github.com/openshift/client-go/route/clientset/versioned/typed/route/v1"

	"github.com/F5Networks/k8s-bigip-ctlr/v2/pkg/teem"

	"github.com/F5Networks/f5-ipam-controller/pkg/ipammachinery"
	"github.com/F5Networks/k8s-bigip-ctlr/v2/config/client/clientset/versioned"
	"github.com/F5Networks/k8s-bigip-ctlr/v2/pkg/clustermanager"
	"github.com/F5Networks/k8s-bigip-ctlr/v2/pkg/writer"

	v1 "k8s.io/api/core/v1"
	extClient "k8s.io/apiextensions-apiserver/pkg/client/clientset/clientset"
	"k8s.io/apimachinery/pkg/labels"
	"k8s.io/client-go/kubernetes"
	"k8s.io/client-go/rest"
	"k8s.io/client-go/tools/cache"
	"k8s.io/client-go/util/workqueue"
)

type (
	// Controller defines the structure of K-Native and Custom Resource Controller
	Controller struct {
		mode      ControllerMode
		resources *ResourceStore
		*RequestHandler
		ciliumTunnelName            string
		vxlanMgr                    *vxlan.VxlanMgr
		initialResourceCount        int
		resourceQueue               workqueue.RateLimitingInterface
		Partition                   string
		PoolMemberType              string
		UseNodeInternal             bool
		initState                   bool
		firstPostResponse           bool
		dgPath                      string
		shareNodes                  bool
		ipamCli                     *ipammachinery.IPAMClient
		ipamClusterLabel            string
		ipamCR                      string
		defaultRouteDomain          int32
		TeemData                    *teem.TeemsData
		requestQueue                *requestQueue
		ipamHostSpecEmpty           bool
		StaticRoutingMode           bool
		OrchestrationCNI            string
		StaticRouteNodeCIDR         string
		cacheIPAMHostSpecs          CacheIPAM
		multiClusterHandler         *ClusterHandler
		multiClusterResources       *MultiClusterResourceStore
		multiClusterMode            string
		loadBalancerClass           string
		namespaceLabel              string
		manageLoadBalancerClassOnly bool
		discoveryMode               discoveryMode
		clusterRatio                map[string]*int
		clusterAdminState           map[string]clustermanager.AdminState
		ResourceStatusVSAddressMap  map[resourceRef]string
		APIHandler                  ApiTypeHandlerInterface
		resourceContext
	}
	resourceContext struct {
		resourceQueue       workqueue.RateLimitingInterface
		globalExtendedCMKey string
		namespaceLabelMode  bool
		processedHostPath   *ProcessedHostPath
	}

	InformerStore struct {
		comInformers     map[string]*CommonInformer
		nrInformers      map[string]*NRInformer
		crInformers      map[string]*CRInformer
		nsInformers      map[string]*NSInformer
		nodeInformer     *NodeInformer
		dynamicInformers *DynamicInformers
	}

	ClusterHandler struct {
		*PrimaryClusterHealthProbeParams
		MultiClusterMode    string
		ClusterConfigs      map[string]*ClusterConfig
		HAPairClusterName   string
		LocalClusterName    string
		uniqueAppIdentifier map[string]struct{}
		namespaceLabel      string
		namespaces          []string
		nodeLabelSelector   string
		routeLabel          string
		orchestrationCNI    string
		staticRoutingMode   bool
		eventQueue          workqueue.RateLimitingInterface
		statusUpdate        *StatusUpdate
		sync.RWMutex
	}

	//ClusterConfig holds configuration specific for cluster
	ClusterConfig struct {
		clusterDetails         ClusterDetails
		kubeClient             kubernetes.Interface
		kubeCRClient           versioned.Interface
		kubeIPAMClient         *extClient.Clientset
		routeClientV1          routeclient.RouteV1Interface
		dynamicClient          dynamic.Interface
		routeLabel             string
		nativeResourceSelector labels.Selector
		customResourceSelector labels.Selector
		namespaces             map[string]struct{}
		namespaceLabel         string
		nodeLabelSelector      string
		orchestrationCNI       string
		staticRoutingMode      bool
		oldNodes               []Node
		eventNotifier          *EventNotifier
		*InformerStore
	}

	StatusUpdate struct {
		ResourceStatusUpdateTracker sync.Map            // Tracks the last time a resource was updated, helps to ensure latest status update
		ResourceStatusUpdateChan    chan ResourceStatus // Channel holds the resource status
		eventNotifierChan           chan ResourceEvent  // Channel holds the resource events
	}

	ResourceStatus struct {
		ResourceObj       interface{}
		ResourceKey       resourceRef
		UpdateAttempts    int
		Timestamp         metav1.Time
		IPSet             bool // helps in event creation of LB service as it helps to know if the status update is for IP setting or unsetting
		ClearKeyFromCache bool // helps clear the cache in case of delete events
	}

	BlockAffinitycidr struct {
		baName   string
		nodeName string
		cidr     string
	}

	ResourceEvent struct {
		resourceObj interface{}
		eventType   string
		reason      string
		message     string
		clusterName string
	}

	// Params defines parameters
	Params struct {
		Config                      *rest.Config
		Namespaces                  []string
		RequestHandler              *RequestHandler
		NamespaceLabel              string
		Partition                   string
		Agent                       *Agent
		PoolMemberType              string
		VXLANName                   string
		VXLANMode                   string
		CiliumTunnelName            string
		UseNodeInternal             bool
		NodePollInterval            int
		NodeLabelSelector           string
		ShareNodes                  bool
		IPAM                        bool
		IPAMClusterLabel            string
		DefaultRouteDomain          int32
		Mode                        ControllerMode
		GlobalExtendedSpecConfigmap string
		RouteLabel                  string
		StaticRoutingMode           bool
		OrchestrationCNI            string
		StaticRouteNodeCIDR         string
		MultiClusterMode            string
		LoadBalancerClass           string
		ManageLoadBalancerClassOnly bool
		IpamNamespace               string
		LocalClusterName            string
	}

	// CRInformer defines the structure of Custom Resource Informer
	CRInformer struct {
		namespace   string
		stopCh      chan struct{}
		vsInformer  cache.SharedIndexInformer
		tlsInformer cache.SharedIndexInformer
		tsInformer  cache.SharedIndexInformer
		ilInformer  cache.SharedIndexInformer
	}

	CommonInformer struct {
		namespace       string
		stopCh          chan struct{}
		clusterName     string
		svcInformer     cache.SharedIndexInformer
		epsInformer     cache.SharedIndexInformer
		ednsInformer    cache.SharedIndexInformer
		plcInformer     cache.SharedIndexInformer
		podInformer     cache.SharedIndexInformer
		secretsInformer cache.SharedIndexInformer
		cmInformer      cache.SharedIndexInformer
	}

	// NRInformer is informer context for Native Resources of Kubernetes/Openshift
	NRInformer struct {
		namespace     string
		stopCh        chan struct{}
		routeInformer cache.SharedIndexInformer
	}

	NodeInformer struct {
		stopCh       chan struct{}
		nodeInformer cache.SharedIndexInformer
		clusterName  string
	}

	NSInformer struct {
		stopCh      chan struct{}
		clusterName string
		nsInformer  cache.SharedIndexInformer
	}

	//DynamicInformers holds informers for third party integration
	DynamicInformers struct {
		stopCh                      chan struct{}
		clusterName                 string
		CalicoBlockAffinityInformer informers.GenericInformer
	}

	rqKey struct {
		namespace      string
		kind           string
		rscName        string
		rsc            interface{}
		event          string
		clusterName    string
		svcPortUpdated bool
	}

	metaData struct {
		Active       bool
		ResourceType string
		// resource name as key, resource kind as value
		baseResources   map[string]string
		namespace       string
		hosts           []string
		Protocol        string
		httpTraffic     string
		defaultPoolType string
	}

	// Virtual server config
	Virtual struct {
		Name                       string                `json:"name"`
		PoolName                   string                `json:"pool,omitempty"`
		Partition                  string                `json:"-"`
		Destination                string                `json:"destination"`
		Enabled                    bool                  `json:"enabled"`
		IpProtocol                 string                `json:"ipProtocol,omitempty"`
		SourceAddrTranslation      SourceAddrTranslation `json:"sourceAddressTranslation,omitempty"`
		Policies                   []nameRef             `json:"policies,omitempty"`
		Profiles                   ProfileRefs           `json:"profiles,omitempty"`
		IRules                     []string              `json:"rules,omitempty"`
		Description                string                `json:"description,omitempty"`
		VirtualAddress             *virtualAddress       `json:"-"`
		AdditionalVirtualAddresses []string              `json:"additionalVirtualAddresses,omitempty"`
		BigIPRouteDomain           int32                 `json:"bigipRouteDomain,omitempty"`
		SNAT                       string                `json:"snat,omitempty"`
		ConnectionMirroring        string                `json:"connectionMirroring,omitempty"`
		WAF                        string                `json:"waf,omitempty"`
		Firewall                   string                `json:"firewallPolicy,omitempty"`
		LogProfiles                []string              `json:"logProfiles,omitempty"`
		ProfileL4                  string                `json:"profileL4,omitempty"`
		ProfileMultiplex           string                `json:"profileMultiplex,omitempty"`
		HTTPCompressionProfile     string                `json:"profileHTTPCompression,omitempty"`
		ProfileWebSocket           string                `json:"profileWebSocket,omitempty"`
		ProfileDOS                 string                `json:"profileDOS,omitempty"`
		ProfileBotDefense          string                `json:"profileBotDefense,omitempty"`
		TCP                        ProfileTCP            `json:"tcp,omitempty"`
		HTTP2                      ProfileHTTP2          `json:"http2,omitempty"`
		Mode                       string                `json:"mode,omitempty"`
		TranslateServerAddress     bool                  `json:"translateServerAddress"`
		TranslateServerPort        bool                  `json:"translateServerPort"`
		Source                     string                `json:"source,omitempty"`
		AllowVLANs                 []string              `json:"allowVlans,omitempty"`
		PersistenceProfile         string                `json:"persistenceProfile,omitempty"`
		TLSTermination             string                `json:"-"`
		AllowSourceRange           []string              `json:"allowSourceRange,omitempty"`
		HttpMrfRoutingEnabled      *bool                 `json:"httpMrfRoutingEnabled,omitempty"`
		IpIntelligencePolicy       string                `json:"ipIntelligencePolicy,omitempty"`
		AutoLastHop                string                `json:"lastHop,omitempty"`
		AnalyticsProfiles          AnalyticsProfiles     `json:"analyticsProfiles,omitempty"`
		MultiPoolPersistence       MultiPoolPersistence  `json:"multiPoolPersistence,omitempty"`
		HTMLProfile                string                `json:"htmlProfile,omitempty"`
		ProfileAccess              string                `json:"profileAccess,omitempty"`
		PolicyPerRequestAccess     string                `json:"policyPerRequestAccess,omitempty"`
		FTPProfile                 string                `json:"ftpProfile,omitempty"`
		ProfileAdapt               ProfileAdapt          `json:"profileAdapt,omitempty"`
	}
	MultiPoolPersistence struct {
		Method  string `json:"method,omitempty"`
		TimeOut int32  `json:"timeOut,omitempty"`
	}
	// Virtuals is slice of virtuals
	Virtuals []Virtual

	AnalyticsProfiles struct {
		HTTPAnalyticsProfile string `json:"http,omitempty"`
	}

	ProfileTCP struct {
		Client string `json:"client,omitempty"`
		Server string `json:"server,omitempty"`
	}

	ProfileHTTP2 struct {
		Client string `json:"client,omitempty"`
		Server string `json:"server,omitempty"`
	}

	ProfileAdapt struct {
		Request  string `json:"request,omitempty"`
		Response string `json:"response,omitempty"`
	}

	// ServiceAddress Service IP address definition (BIG-IP virtual-address).
	ServiceAddress struct {
		ArpEnabled         bool   `json:"arpEnabled,omitempty"`
		ICMPEcho           string `json:"icmpEcho,omitempty"`
		RouteAdvertisement string `json:"routeAdvertisement,omitempty"`
		TrafficGroup       string `json:"trafficGroup,omitempty"`
		SpanningEnabled    bool   `json:"spanningEnabled,omitempty"`
	}

	// SourceAddrTranslation is Virtual Server Source Address Translation
	SourceAddrTranslation struct {
		Type string `json:"type"`
		Pool string `json:"pool,omitempty"`
	}

	// frontend bindaddr and port
	virtualAddress struct {
		BindAddr string `json:"bindAddr,omitempty"`
		Port     int32  `json:"port,omitempty"`
	}

	// nameRef is virtual server policy/profile reference
	nameRef struct {
		Name      string `json:"name"`
		Partition string `json:"partition"`
	}

	// ResourceConfig contains a set of LTM resources to create a Virtual Server
	ResourceConfig struct {
		MetaData       metaData         `json:"-"`
		Virtual        Virtual          `json:"virtual,omitempty"`
		Pools          Pools            `json:"pools,omitempty"`
		Policies       Policies         `json:"policies,omitempty"`
		Monitors       []Monitor        `json:"monitors,omitempty"`
		ServiceAddress []ServiceAddress `json:"serviceAddress,omitempty"`
		IRulesMap      IRulesMap
		IntDgMap       InternalDataGroupMap
		customProfiles map[SecretKey]CustomProfile
	}
	// ResourceConfigs is group of ResourceConfig
	ResourceConfigs []*ResourceConfig

	// ResourceStore contain processed LTM and GTM resource data
	ResourceStore struct {
		ltmConfig      LTMConfig
		ltmConfigCache LTMConfig
		gtmConfig      GTMConfig
		gtmConfigCache GTMConfig
		nplStore       NPLStore
		supplementContextCache
	}

	// l4AppConfig contains IP and port to identify unique L4App
	l4AppConfig struct {
		ipOrIPAMKey string
		port        int32
		routeDomain int32
		protocol    string
	}

	// L4AppsStore contains TypeLB service details.key is IP
	L4AppsStore map[l4AppConfig]resourceRef

	// LTMConfig contain partition based ResourceMap
	LTMConfig map[string]*PartitionConfig

	// PartitionConfig contains ResourceMap and priority of partition
	PartitionConfig struct {
		ResourceMap   ResourceMap
		Priority      *int
		PriorityMutex sync.RWMutex
	}

	// ResourceMap key is resource name, value is pointer to config. May be shared.
	ResourceMap map[string]*ResourceConfig

	// PoolMemberCache key is namespace/service
	PoolMemberCache map[MultiClusterServiceKey]*poolMembersInfo
	// Store of CustomProfiles
	CustomProfileStore struct {
		sync.Mutex
		Profs map[SecretKey]CustomProfile
	}

	// key is namespace/pod. stores list of npl annotation on pod
	NPLStore map[string]NPLAnnoations

	// static route config
	routeSection struct {
		Entries       []routeConfig `json:"routes"`
		CISIdentifier string        `json:"cis-identifier,omitempty"`
	}

	routeConfig struct {
		Name        string `json:"name"`
		Network     string `json:"network"`
		Gateway     string `json:"gw"`
		Description string `json:"description,omitempty"`
	}
	// GTMConfig key is domainName and value is WideIP

	WideIPs struct {
		WideIPs []WideIP `json:"wideIPs"`
	}
	// GTMConfig key is PartitionName
	GTMConfig map[string]GTMPartitionConfig

	GTMPartitionConfig struct {
		// WideIPs: key is domainName, and value is WideIP
		WideIPs map[string]WideIP
	}

	WideIP struct {
		DomainName            string     `json:"name"`
		ClientSubnetPreferred *bool      `json:"clientSubnetPreferred,omitempty"`
		RecordType            string     `json:"recordType"`
		LBMethod              string     `json:"LoadBalancingMode"`
		PersistenceEnabled    bool       `json:"persistenceEnabled"`
		PersistCidrIPv4       uint8      `json:"persistCidrIpv4"`
		PersistCidrIPv6       uint8      `json:"persistCidrIpv6"`
		TTLPersistence        uint32     `json:"ttlPersistence"`
		Pools                 []GSLBPool `json:"pools"`
		UID                   string
	}

	GSLBPool struct {
		Name           string    `json:"name"`
		RecordType     string    `json:"recordType"`
		LBMethod       string    `json:"LoadBalancingMode"`
		LBModeFallBack string    `json:"fallbackMode"`
		PriorityOrder  int       `json:"order"`
		Ratio          int       `json:"ratio"`
		Members        []string  `json:"members"`
		Monitors       []Monitor `json:"monitors,omitempty"`
		DataServer     string
	}

	ResourceConfigRequest struct {
		ltmConfig          LTMConfig
		shareNodes         bool
		gtmConfig          GTMConfig
		defaultRouteDomain int32
		reqId              int
		poolMemberType     string
	}

	resourceStatusMeta struct {
		id            int
		failedTenants map[string]tenantResponse
	}

	resourceRef struct {
		kind        string
		name        string
		namespace   string
		clusterName string
		timestamp   metav1.Time
	}

	VSSpecProperties struct {
		PoolWAF bool
	}

	// Pool config
	Pool struct {
		Name                     string                                  `json:"name"`
		Partition                string                                  `json:"-"`
		ServiceName              string                                  `json:"-"`
		ServiceNamespace         string                                  `json:"-"`
		ServicePort              intstr.IntOrString                      `json:"-"`
		ServicePortUsed          bool                                    `json:"-"`
		Balance                  string                                  `json:"loadBalancingMethod,omitempty"`
		Members                  []PoolMember                            `json:"members"`
		NodeMemberLabel          string                                  `json:"-"`
		MonitorNames             []MonitorName                           `json:"monitors,omitempty"`
		MinimumMonitors          intstr.IntOrString                      `json:"minimumMonitors,omitempty"`
		ReselectTries            int32                                   `json:"reselectTries,omitempty"`
		ServiceDownAction        string                                  `json:"serviceDownAction,omitempty"`
		SlowRampTime             int32                                   `json:"slowRampTime,omitempty"`
		Weight                   int32                                   `json:"weight,omitempty"`
		AlternateBackends        []AlternateBackend                      `json:"alternateBackends"`
		MultiClusterServices     []cisapiv1.MultiClusterServiceReference `json:"_"`
		Cluster                  string                                  `json:"-"`
		ConnectionLimit          int32                                   `json:"-"`
		ImplicitSvcSearchEnabled bool                                    `json:"-"`
		BigIPRouteDomain         int32                                   `json:"bigipRouteDomain,omitempty"`
	}
	CacheIPAM struct {
		IPAM *ficV1.IPAM
		sync.Mutex
	}
	// AlternateBackends lists backend svc of A/B
	AlternateBackend struct {
		Service          string `json:"service"`
		ServiceNamespace string `json:"serviceNamespace,omitempty"`
		Weight           int32  `json:"weight,omitempty"`
	}

	// Pools is slice of pool
	Pools []Pool

	portRef struct {
		name string
		port int32
	}
	poolMembersInfo struct {
		svcType   v1.ServiceType
		portSpec  []v1.ServicePort
		memberMap map[portRef][]PoolMember
	}

	// Monitor is Pool health monitor
	Monitor struct {
		Name        string `json:"name"`
		Partition   string `json:"-"`
		Interval    int    `json:"interval,omitempty"`
		Type        string `json:"type,omitempty"`
		Send        string `json:"send,omitempty"`
		Recv        string `json:"recv"`
		Timeout     int    `json:"timeout,omitempty"`
		TargetPort  int32  `json:"targetPort,omitempty"`
		Path        string `json:"path,omitempty"`
		TimeUntilUp *int   `json:"timeUntilUp,omitempty"`
		SSLProfile  string `json:"sslProfile,omitempty"`
	}
	MonitorName struct {
		Name string `json:"name"`
		// Reference is used to link existing health monitor on bigip
		Reference string `json:"reference,omitempty"`
	}
	// Monitors  is slice of monitor
	Monitors []Monitor

	supplementContextCache struct {
		baseRouteConfig BaseRouteConfig
		poolMemCache    PoolMemberCache
		processedL4Apps L4AppsStore
		sslContext      map[string]*v1.Secret
		extdSpecMap     extendedSpecMap
		// key of the map is IPSpec.Key
		ipamContext              map[string]ficV1.IPSpec
		processedNativeResources map[resourceRef]struct{}
		routeGroupNamespaceMap   map[string]string
	}

	// key is group identifier
	extendedSpecMap map[string]*extendedParsedSpec

	// Extended Spec for each group of Routes/Ingress
	extendedParsedSpec struct {
		override   bool
		local      *ExtendedRouteGroupSpec
		global     *ExtendedRouteGroupSpec
		defaultrg  *ExtendedRouteGroupSpec
		namespaces map[string]string
		partition  string
	}

	// This is the format for each item in the health monitor annotation used
	// in the ServiceType LB objects.
	ServiceTypeLBHealthMonitor struct {
		Interval int `json:"interval"`
		Timeout  int `json:"timeout"`
	}

	// Rule config for a Policy
	Rule struct {
		Name       string       `json:"name"`
		FullURI    string       `json:"-"`
		Ordinal    int          `json:"ordinal,omitempty"`
		Actions    []*action    `json:"actions,omitempty"`
		Conditions []*condition `json:"conditions,omitempty"`
	}

	// action config for a Rule
	action struct {
		Name           string `json:"name,omitEmpty"`
		Key            string `json:"key,omitEmpty"`
		Netmask        string `json:"netmask,omitEmpty"`
		Pool           string `json:"pool,omitempty"`
		HTTPHost       bool   `json:"httpHost,omitempty"`
		HttpReply      bool   `json:"httpReply,omitempty"`
		HTTPURI        bool   `json:"httpUri,omitempty"`
		Forward        bool   `json:"forward,omitempty"`
		Location       string `json:"location,omitempty"`
		Path           string `json:"path,omitempty"`
		Redirect       bool   `json:"redirect,omitempty"`
		Replace        bool   `json:"replace,omitempty"`
		Request        bool   `json:"request,omitempty"`
		Reset          bool   `json:"reset,omitempty"`
		Select         bool   `json:"select,omitempty"`
		Value          string `json:"value,omitempty"`
		WAF            bool   `json:"waf,omitempty"`
		Policy         string `json:"policy,omitempty"`
		Drop           bool   `json:"drop,omitempty"`
		Enabled        *bool  `json:"enabled,omitempty"`
		Log            bool   `json:"log,omitempty"`
		Message        string `json:"message,omitempty"`
		PersistMethod  string `json:"method,omitempty"`
		Timeout        int32  `json:"timeout,omitempty"`
		Expiry         string `json:"expiry,omitempty"`
		Length         int32  `json:"length,omitempty"`
		Offset         int32  `json:"offset,omitempty"`
		DisablePersist bool   `json:"disablePersist,omitempty"`
	}

	// condition config for a Rule
	condition struct {
		Name            string   `json:"name"`
		Address         bool     `json:"address,omitempty"`
		CaseInsensitive bool     `json:"caseInsensitive,omitempty"`
		Equals          bool     `json:"equals,omitempty"`
		EndsWith        bool     `json:"endsWith,omitempty"`
		External        bool     `json:"external,omitempty"`
		HTTPHost        bool     `json:"httpHost,omitempty"`
		Host            bool     `json:"host,omitempty"`
		HTTPURI         bool     `json:"httpUri,omitempty"`
		Index           int      `json:"index,omitempty"`
		Matches         bool     `json:"matches,omitempty"`
		Path            bool     `json:"path,omitempty"`
		PathSegment     bool     `json:"pathSegment,omitempty"`
		Present         bool     `json:"present,omitempty"`
		Remote          bool     `json:"remote,omitempty"`
		Request         bool     `json:"request,omitempty"`
		Scheme          bool     `json:"scheme,omitempty"`
		Tcp             bool     `json:"tcp,omitempty"`
		Values          []string `json:"values"`

		SSLExtensionClient bool `json:"-"`
	}

	// Rules is a slice of Rule
	Rules   []*Rule
	ruleMap map[string]*Rule

	// iRules
	IRule struct {
		Name      string `json:"name"`
		Partition string `json:"-"`
		Code      string `json:"apiAnonymous"`
	}

	IRulesMap map[NameRef]*IRule

	InternalDataGroup struct {
		Name      string                   `json:"name"`
		Partition string                   `json:"-"`
		Type      string                   `json:"-"`
		Records   InternalDataGroupRecords `json:"records"`
	}

	InternalDataGroupRecord struct {
		Name string `json:"name"`
		Data string `json:"data"`
	}
	InternalDataGroupRecords []InternalDataGroupRecord

	DataGroupNamespaceMap map[string]*InternalDataGroup
	InternalDataGroupMap  map[NameRef]DataGroupNamespaceMap

	// virtual server policy/profile reference
	NameRef struct {
		Name      string `json:"name"`
		Partition string `json:"partition"`
	}

	// Policy Virtual policy
	Policy struct {
		Name        string   `json:"name"`
		Partition   string   `json:"-"`
		SubPath     string   `json:"subPath,omitempty"`
		Controls    []string `json:"controls,omitempty"`
		Description string   `json:"description,omitempty"`
		Legacy      bool     `json:"legacy,omitempty"`
		Requires    []string `json:"requires,omitempty"`
		Rules       Rules    `json:"rules,omitempty"`
		Strategy    string   `json:"strategy,omitempty"`
	}
	// Policies is slice of policy
	Policies []Policy

	// ProfileRef is a Reference to pre-existing profiles
	ProfileRef struct {
		Name      string `json:"name"`
		Partition string `json:"partition"`
		Context   string `json:"context"` // 'clientside', 'serverside', or 'all'
		// Used as reference to which Namespace/Ingress this profile came from
		// (for deletion purposes)
		Namespace    string `json:"-"`
		BigIPProfile bool   `json:"-"`
	}
	// ProfileRefs is a list of ProfileRef
	ProfileRefs []ProfileRef

	SecretKey struct {
		Name         string
		ResourceName string
	}

	// SSL Profile loaded from Secret or Route object
	CustomProfile struct {
		Name                 string `json:"name"`
		Partition            string `json:"-"`
		Context              string `json:"context"` // 'clientside', 'serverside', or 'all'
		Ciphers              string `json:"ciphers,omitempty"`
		CipherGroup          string `json:"cipherGroup,omitempty"`
		TLS1_0Enabled        *bool  `json:"tls1_0Enabled"`
		TLS1_1Enabled        *bool  `json:"tls1_1Enabled"`
		TLS1_2Enabled        *bool  `json:"tls1_2Enabled"`
		TLS1_3Enabled        *bool  `json:"tls1_3Enabled"`
		ServerName           string `json:"serverName,omitempty"`
		SNIDefault           bool   `json:"sniDefault,omitempty"`
		PeerCertMode         string `json:"peerCertMode,omitempty"`
		CAFile               string `json:"caFile,omitempty"`
		ChainCA              string `json:"chainCA,omitempty"`
		Certificates         []certificate
		RenegotiationEnabled *bool `json:"renegotiationEnabled,omitempty"`
	}

	certificate struct {
		Cert string `json:"cert"`
		Key  string `json:"key"`
	}

	portStruct struct {
		protocol string
		port     int32
	}

	requestQueue struct {
		sync.Mutex
		*list.List
	}

	requestMeta struct {
		partitionMap map[string]map[string]string
		id           int
	}

	Node struct {
		Name   string
		Addr   string
		Labels map[string]string
	}
	// NPL information from pod annotation
	NPLAnnotation struct {
		PodPort  int32  `json:"podPort"`
		NodeIP   string `json:"nodeIP"`
		NodePort int32  `json:"nodePort"`
	}

	// List of NPL annotations
	NPLAnnoations []NPLAnnotation

	// Store of CustomProfiles
	ProcessedHostPath struct {
		sync.Mutex
		processedHostPathMap map[string]metav1.Time
		removedHosts         []string
	}
)

type (
	Services        []*v1.Service
	NodeList        []v1.Node
	RouteBackendCxt struct {
		Weight       float64
		Name         string
		Cluster      string
		SvcNamespace string
	}
	SvcBackendCxt struct {
		Weight       float64
		Name         string
		SvcNamespace string `json:"svcNamespace,omitempty"`
		Cluster      string
		SvcPort      intstr.IntOrString
	}
)

type (
	GTMPostManager struct {
		*PostManager
		Partition string
	}

	RequestHandler struct {
		AgentWorkers map[string]*AgentWorker
		resources    *ResourceStore
		reqChan      chan ResourceConfigRequest
		userAgent    string
		respChan     chan resourceStatusMeta
		//CMTokenManager                  *tokenmanager.TokenManager
		ccclGTMAgent bool
		disableARP   bool
		HAMode       bool
	}

	// Define an interface for configuration types
	Configurable interface{}

	PostConfigStrategy interface {
		Post(config agentPostConfig)
	}

	agentPostConfig struct {
		data                  string
		targetAddress         string
		as3APIURL             string
		id                    int
		tenantResponseMap     map[string]tenantResponse
		acceptedTaskId        string
		failedTenants         map[string]struct{}
		incomingTenantDeclMap map[string]as3Tenant
		deleted               bool
		reqMeta               requestMeta
		reqStatusMeta         resourceStatusMeta
	}

	// PostToChannelStrategy posts config to a channel.
	PostToChannelStrategy struct {
		postChan chan agentPostConfig
	}

	AgentWorker struct {
		*Agent
		Type              string
		httpClientMetrics bool
		stopChan          chan struct{}
		BigIpAddress      string
		PythonDriverPID   int
		postChan          chan agentPostConfig
		PostStrategy      PostConfigStrategy
		StopChan          chan interface{}
	}

	PostToFileStrategy struct {
		ConfigWriter writer.Writer
	}

	Agent struct {
		*APIHandler
<<<<<<< HEAD
		*PostManager
		Partition                       string
		PrimaryClusterHealthProbeParams PrimaryClusterHealthProbeParams
		ConfigWriter                    writer.Writer
		EventChan                       chan interface{}
		respChan                        chan *agentPostConfig
		PythonDriverPID                 int
		userAgent                       string
		HttpAddress                     string
		EnableIPV6                      bool
		declUpdate                      sync.Mutex
		ccclGTMAgent                    bool
		disableARP                      bool
		HAMode                          bool
		GTMPostManager                  *GTMPostManager
	}

	BaseAPIHandler struct {
		apiType    string
		APIHandler ApiTypeHandlerInterface
		Partition  string
		*PostManager
=======
		*PostManager
		Partition                       string
		PrimaryClusterHealthProbeParams PrimaryClusterHealthProbeParams
		ConfigWriter                    writer.Writer
		EventChan                       chan interface{}
		respChan                        chan *agentPostConfig
		PythonDriverPID                 int
		userAgent                       string
		HttpAddress                     string
		EnableIPV6                      bool
		declUpdate                      sync.Mutex
		ccclGTMAgent                    bool
		disableARP                      bool
		HAMode                          bool
		GTMPostManager                  *GTMPostManager
	}

	BaseAPIHandler struct {
		apiType    string
		APIHandler ApiTypeHandlerInterface
		Partition  string
		*PostManager
>>>>>>> b82ef030
	}

	GTMAPIHandler struct {
		*BaseAPIHandler
		Partition string
	}

	LTMAPIHandler struct {
		*BaseAPIHandler
	}

	APIHandler struct {
		GTM *GTMAPIHandler
		LTM *LTMAPIHandler
	}

	AgentParams struct {
		PostParams                      PostParams
		GTMParams                       PostParams
		PrimaryClusterHealthProbeParams PrimaryClusterHealthProbeParams
		// VxlnParams      VXLANParams
		Partition          string
		LogLevel           string
		VerifyInterval     int
		VXLANName          string
		PythonBaseDir      string
		UserAgent          string
		HttpAddress        string
		EnableIPV6         bool
		DisableARP         bool
		CCCLGTMAgent       bool
		StaticRoutingMode  bool
		SharedStaticRoutes bool
		MultiClusterMode   string
		ApiType            string
		PrimaryBigIP       string
		SecondaryBigIP     string
		HAMode             bool
	}
	// PostManager functionality. Embedding PostManager in AS3Handler would limit reusability across
	// other API types like GTM. The current hierarchy allows:
	// 1. Common HTTP posting capabilities via PostManager
	// 2. API-specific handling via apiHandler interface
	// 3. Specialized GTM posting via GTMPostManager
	// This separation of concerns is appropriate for the controller architecture.

	AS3Handler struct {
		AS3Config         map[string]interface{}
		AS3VersionInfo    as3VersionInfo
		bigIPAS3Version   float64
		postManagerPrefix string
		LogResponse       bool
		LogRequest        bool
		*PostManager
		*PostParams
		*AS3Parser
	}

	AS3Parser struct {
		// AS3Parser implements AS3ParserInterface
		AS3ParserInterface
		AS3VersionInfo  as3VersionInfo
		bigIPAS3Version float64
	}

	PostManager struct {
		sync.RWMutex
		httpClient        *http.Client
		tenantResponseMap map[string]tenantResponse
		PostParams
		PrimaryClusterHealthProbeParams PrimaryClusterHealthProbeParams
		firstPost                       bool
		AS3VersionInfo                  as3VersionInfo
		bigIPAS3Version                 float64
		postManagerPrefix               string
		// cachedTenantDeclMap,incomingTenantDeclMap hold tenant names and corresponding AS3 config
		cachedTenantDeclMap   map[string]as3Tenant
		incomingTenantDeclMap map[string]as3Tenant
		// this map stores the tenant priority map
		tenantPriorityMap map[string]int
		// retryTenantDeclMap holds tenant name and its agent Config,tenant details
		retryTenantDeclMap map[string]*tenantParams
		//postChan           chan ResourceConfigRequest
		postChan          chan agentPostConfig
		respChan          chan resourceStatusMeta
		httpClientMetrics bool
		retryChan         chan struct{}
		apiType           string
	}

	PrimaryClusterHealthProbeParams struct {
		paramLock     *sync.RWMutex
		EndPoint      string
		EndPointType  string
		statusRunning bool
		statusChanged bool
		probeInterval int
		retryInterval int
	}

	PostParams struct {
		BIGIPUsername string
		BIGIPPassword string
		BIGIPURL      string
		BIGIPType     string
		TrustedCerts  string
		SSLInsecure   bool
		AS3PostDelay  int
		// Log the AS3 response body in Controller logs
		LogResponse       bool
		LogRequest        bool
		HTTPClientMetrics bool
	}

	GTMParams struct {
		GTMBigIpUsername string
		GTMBigIpPassword string
		GTMBigIpUrl      string
	}

	tenantResponse struct {
		agentResponseCode int
		taskId            string
		isDeleted         bool
		message           string
	}

	tenantParams struct {
		decl interface{} // to update cachedTenantDeclMap on success
		tenantResponse
	}

	agentConfig struct {
		data      string
		as3APIURL string
		id        int
	}

	globalSection struct {
		LogLevel           string `json:"log-level,omitempty"`
		VerifyInterval     int    `json:"verify-interval,omitempty"`
		VXLANPartition     string `json:"vxlan-partition,omitempty"`
		DisableLTM         bool   `json:"disable-ltm,omitempty"`
		GTM                bool   `json:"gtm,omitempty"`
		DisableARP         bool   `json:"disable-arp,omitempty"`
		SharedStaticRoutes bool   `json:"shared-static-routes,omitempty"`
		StaticRoutingMode  bool   `json:"static-route-mode,omitempty"`
		MultiClusterMode   string `json:"multi-cluster-mode,omitempty"`
	}

	bigIPSection struct {
		BigIPUsername   string   `json:"username,omitempty"`
		BigIPPassword   string   `json:"password,omitempty"`
		BigIPURL        string   `json:"url,omitempty"`
		BigIPPartitions []string `json:"partitions,omitempty"`
	}

	gtmBigIPSection struct {
		GtmBigIPUsername string `json:"username,omitempty"`
		GtmBigIPPassword string `json:"password,omitempty"`
		GtmBigIPURL      string `json:"url,omitempty"`
	}

	// AS3 version struct

	as3VersionInfo struct {
		as3Version       float64
		as3SchemaVersion string
		as3Release       string
	}

	as3Declaration string

	as3JSONWithArbKeys map[string]interface{}

	// TODO: Need to remove omitempty tag for the mandatory fields
	// as3JSONDeclaration maps to ADC in AS3 Resources
	as3ADC as3JSONWithArbKeys
	// as3Tenant maps to Tenant in AS3 Resources
	as3Tenant as3JSONWithArbKeys

	// as3Application maps to Application in AS3 Resources
	as3Application as3JSONWithArbKeys

	// as3EndpointPolicy maps to Endpoint_Policy in AS3 Resources
	as3EndpointPolicy struct {
		Class    string     `json:"class,omitempty"`
		Rules    []*as3Rule `json:"rules,omitempty"`
		Strategy string     `json:"strategy,omitempty"`
	}

	// as3Rule maps to Endpoint_Policy_Rule in AS3 Resources
	as3Rule struct {
		Name       string          `json:"name,omitempty"`
		Conditions []*as3Condition `json:"conditions,omitempty"`
		Actions    []*as3Action    `json:"actions,omitempty"`
	}

	as3ProfileTCP struct {
		Ingress *as3ResourcePointer `json:"ingress,omitempty"`
		Egress  *as3ResourcePointer `json:"egress,omitempty"`
	}

	as3ProfileHTTP2 struct {
		Ingress *as3ResourcePointer `json:"ingress,omitempty"`
		Egress  *as3ResourcePointer `json:"egress,omitempty"`
	}

	// as3Action maps to Policy_Action in AS3 Resources
	as3Action struct {
		Type               string                  `json:"type,omitempty"`
		Event              string                  `json:"event,omitempty"`
		Select             *as3ActionForwardSelect `json:"select,omitempty"`
		Policy             *as3ResourcePointer     `json:"policy,omitempty"`
		Enabled            *bool                   `json:"enabled,omitempty"`
		Location           string                  `json:"location,omitempty"`
		Replace            *as3ActionReplaceMap    `json:"replace,omitempty"`
		Write              *as3LogMessage          `json:"write,omitempty"`
		SourceAddress      *PersistMetaData        `json:"sourceAddress,omitempty"`
		DestinationAddress *PersistMetaData        `json:"destinationAddress,omitempty"`
		CookieHash         *PersistMetaData        `json:"cookieHash,omitempty"`
		CookieRewrite      *PersistMetaData        `json:"cookieRewrite,omitempty"`
		CookieInsert       *PersistMetaData        `json:"cookieInsert,omitempty"`
		CookiePassive      *PersistMetaData        `json:"cookiePassive,omitempty"`
		Universal          *PersistMetaData        `json:"universal,omitempty"`
		Hash               *PersistMetaData        `json:"hash,omitempty"`
		Carp               *PersistMetaData        `json:"carp,omitempty"`
		Disable            *PersistMetaData        `json:"disable,omitempty"`
	}

	PersistMetaData struct {
		Name    string `json:"name,omitempty"`
		Netmask string `json:"netmask,omitempty"`
		Key     string `json:"key,omitempty"`
		Timeout int32  `json:"timeout,omitempty"`
		Expiry  string `json:"expiry,omitempty"`
		Offset  int32  `json:"offset,omitempty"`
		Length  int32  `json:"length,omitempty"`
	}

	as3ActionReplaceMap struct {
		Value string `json:"value,omitempty"`
		Name  string `json:"name,omitempty"`
		Path  string `json:"path,omitempty"`
	}

	as3LogMessage struct {
		Message string `json:"message,omitempty"`
	}

	// as3Condition maps to Policy_Condition in AS3 Resources
	as3Condition struct {
		Type        string                  `json:"type,omitempty"`
		Name        string                  `json:"name,omitempty"`
		Event       string                  `json:"event,omitempty"`
		All         *as3PolicyCompareString `json:"all,omitempty"`
		Index       int                     `json:"index,omitempty"`
		Host        *as3PolicyCompareString `json:"host,omitempty"`
		PathSegment *as3PolicyCompareString `json:"pathSegment,omitempty"`
		Path        *as3PolicyCompareString `json:"path,omitempty"`
		ServerName  *as3PolicyCompareString `json:"serverName,omitempty"`
		Address     *as3PolicyAddressString `json:"address,omitempty"`
	}

	// as3ActionForwardSelect maps to Policy_Action_Forward_Select in AS3 Resources
	as3ActionForwardSelect struct {
		Pool    *as3ResourcePointer `json:"pool,omitempty"`
		Service *as3ResourcePointer `json:"service,omitempty"`
	}

	// as3MultiTypeParam can be used for parameters that accept values of different types
	// Eg: profileHTTP (string | Service_HTTP_profileHTTP) in Service_HTTP in AS3 Resources
	as3MultiTypeParam interface{}

	// as3PolicyCompareString maps to Policy_Compare_String in AS3 Resources
	as3PolicyCompareString struct {
		CaseSensitive bool     `json:"caseSensitive,omitempty"`
		Values        []string `json:"values,omitempty"`
		Operand       string   `json:"operand"`
	}

	// as3PolicyAddressString maps to Policy_Compare_String in AS3 Resources
	as3PolicyAddressString struct {
		Values []string `json:"values,omitempty"`
	}

	// as3Pool maps to Pool in AS3 Resources
	as3Pool struct {
		Class             string               `json:"class,omitempty"`
		LoadBalancingMode string               `json:"loadBalancingMode,omitempty"`
		Members           []as3PoolMember      `json:"members,omitempty"`
		Monitors          []as3ResourcePointer `json:"monitors,omitempty"`
		MinimumMonitors   intstr.IntOrString   `json:"minimumMonitors,omitempty"`
		ServiceDownAction string               `json:"serviceDownAction,omitempty"`
		ReselectTries     int32                `json:"reselectTries,omitempty"`
		SlowRampTime      int32                `json:"slowRampTime,omitempty"`
	}

	// as3PoolMember maps to Pool_Member in AS3 Resources
	as3PoolMember struct {
		AddressDiscovery string   `json:"addressDiscovery,omitempty"`
		ServerAddresses  []string `json:"serverAddresses,omitempty"`
		ServicePort      int32    `json:"servicePort,omitempty"`
		ShareNodes       bool     `json:"shareNodes,omitempty"`
		AdminState       string   `json:"adminState,omitempty"`
		ConnectionLimit  int32    `json:"connectionLimit,omitempty"`
		Ratio            int      `json:"ratio,omitempty"`
	}

	// as3ResourcePointer maps to following in AS3 Resources
	// - Pointer_*
	// - Service_HTTP_*
	// - Service_HTTPS_*
	// - Service_TCP_*
	// - Service_UDP_*
	as3ResourcePointer struct {
		BigIP string `json:"bigip,omitempty"`
		Use   string `json:"use,omitempty"`
	}

	// as3Service maps to the following in AS3 Resources
	// - Service_HTTP
	// - Service_HTTPS
	// - Service_TCP
	// - Service_UDP
	as3Service struct {
		Layer4                 string               `json:"layer4,omitempty"`
		Source                 string               `json:"source,omitempty"`
		TranslateServerAddress bool                 `json:"translateServerAddress,omitempty"`
		TranslateServerPort    bool                 `json:"translateServerPort,omitempty"`
		Class                  string               `json:"class,omitempty"`
		VirtualAddresses       []as3MultiTypeParam  `json:"virtualAddresses,omitempty"`
		VirtualPort            int                  `json:"virtualPort,omitempty"`
		AutoLastHop            string               `json:"lastHop,omitempty"`
		SNAT                   as3MultiTypeParam    `json:"snat,omitempty"`
		Mirroring              string               `json:"mirroring,omitempty"`
		PolicyEndpoint         as3MultiTypeParam    `json:"policyEndpoint,omitempty"`
		ClientTLS              as3MultiTypeParam    `json:"clientTLS,omitempty"`
		ServerTLS              as3MultiTypeParam    `json:"serverTLS,omitempty"`
		IRules                 as3MultiTypeParam    `json:"iRules,omitempty"`
		Redirect80             *bool                `json:"redirect80,omitempty"`
		Pool                   *as3ResourcePointer  `json:"pool,omitempty"`
		WAF                    as3MultiTypeParam    `json:"policyWAF,omitempty"`
		Firewall               as3MultiTypeParam    `json:"policyFirewallEnforced,omitempty"`
		LogProfiles            []as3ResourcePointer `json:"securityLogProfiles,omitempty"`
		ProfileL4              as3MultiTypeParam    `json:"profileL4,omitempty"`
		AllowVLANs             []as3ResourcePointer `json:"allowVlans,omitempty"`
		PersistenceMethods     *[]as3MultiTypeParam `json:"persistenceMethods,omitempty"`
		ProfileTCP             as3MultiTypeParam    `json:"profileTCP,omitempty"`
		ProfileUDP             as3MultiTypeParam    `json:"profileUDP,omitempty"`
		ProfileHTTP            as3MultiTypeParam    `json:"profileHTTP,omitempty"`
		ProfileHTTP2           as3MultiTypeParam    `json:"profileHTTP2,omitempty"`
		ProfileMultiplex       as3MultiTypeParam    `json:"profileMultiplex,omitempty"`
		ProfileDOS             as3MultiTypeParam    `json:"profileDOS,omitempty"`
		ProfileBotDefense      as3MultiTypeParam    `json:"profileBotDefense,omitempty"`
		HttpMrfRoutingEnabled  bool                 `json:"httpMrfRoutingEnabled,omitempty"`
		IpIntelligencePolicy   as3MultiTypeParam    `json:"ipIntelligencePolicy,omitempty"`
		HttpAnalyticsProfile   *as3ResourcePointer  `json:"profileAnalytics,omitempty"`
		ProfileWebSocket       as3MultiTypeParam    `json:"profileWebSocket,omitempty"`
		ProfileHTML            as3MultiTypeParam    `json:"profileHTML,omitempty"`
		HTTPCompressionProfile as3MultiTypeParam    `json:"profileHTTPCompression,omitempty"`
		ProfileAccess          as3MultiTypeParam    `json:"profileAccess,omitempty"`
		PolicyPerRequestAccess as3MultiTypeParam    `json:"policyPerRequestAccess,omitempty"`
		ProfileFTP             as3MultiTypeParam    `json:"profileFTP,omitempty"`
		ProfileRequestAdapt    as3MultiTypeParam    `json:"profileRequestAdapt,omitempty"`
		ProfileResponseAdapt   as3MultiTypeParam    `json:"profileResponseAdapt,omitempty"`
	}

	// as3ServiceAddress maps to VirtualAddress in AS3 Resources
	as3ServiceAddress struct {
		Class              string `json:"class,omitempty"`
		VirtualAddress     string `json:"virtualAddress,omitempty"`
		ArpEnabled         bool   `json:"arpEnabled"`
		ICMPEcho           string `json:"icmpEcho,omitempty"`
		RouteAdvertisement string `json:"routeAdvertisement,omitempty"`
		TrafficGroup       string `json:"trafficGroup,omitempty"`
		SpanningEnabled    bool   `json:"spanningEnabled"`
	}

	// as3Monitor maps to the following in AS3 Resources
	// - Monitor
	// - Monitor_HTTP
	// - Monitor_HTTPS
	as3Monitor struct {
		Class             string              `json:"class,omitempty"`
		Interval          int                 `json:"interval,omitempty"`
		MonitorType       string              `json:"monitorType,omitempty"`
		TargetAddress     *string             `json:"targetAddress,omitempty"`
		Timeout           int                 `json:"timeout,omitempty"`
		TimeUnitilUp      *int                `json:"timeUntilUp,omitempty"`
		Adaptive          *bool               `json:"adaptive,omitempty"`
		Dscp              *int                `json:"dscp,omitempty"`
		Receive           string              `json:"receive"`
		Send              string              `json:"send"`
		TargetPort        int32               `json:"targetPort,omitempty"`
		ClientCertificate string              `json:"clientCertificate,omitempty"`
		Ciphers           string              `json:"ciphers,omitempty"`
		ClientTLS         *as3ResourcePointer `json:"clientTLS,omitempty"`
	}

	// as3CABundle maps to CA_Bundle in AS3 Resources
	as3CABundle struct {
		Class  string `json:"class,omitempty"`
		Bundle string `json:"bundle,omitempty"`
	}

	// as3Certificate maps to Certificate in AS3 Resources
	as3Certificate struct {
		Class       string            `json:"class,omitempty"`
		Certificate as3MultiTypeParam `json:"certificate,omitempty"`
		PrivateKey  as3MultiTypeParam `json:"privateKey,omitempty"`
		ChainCA     as3MultiTypeParam `json:"chainCA,omitempty"`
	}

	// as3TLSServer maps to TLS_Server in AS3 Resources
	as3TLSServer struct {
		Class                string                     `json:"class,omitempty"`
		Certificates         []as3TLSServerCertificates `json:"certificates,omitempty"`
		Ciphers              string                     `json:"ciphers,omitempty"`
		CipherGroup          *as3ResourcePointer        `json:"cipherGroup,omitempty"`
		TLS1_0Enabled        *bool                      `json:"tls1_0Enabled,omitempty"`
		TLS1_1Enabled        *bool                      `json:"tls1_1Enabled,omitempty"`
		TLS1_2Enabled        *bool                      `json:"tls1_2Enabled,omitempty"`
		TLS1_3Enabled        bool                       `json:"tls1_3Enabled,omitempty"`
		RenegotiationEnabled *bool                      `json:"renegotiationEnabled,omitempty"`
	}

	// as3TLSServerCertificates maps to TLS_Server_certificates in AS3 Resources
	as3TLSServerCertificates struct {
		Certificate string `json:"certificate,omitempty"`
		SNIDefault  bool   `json:"sniDefault,omitempty"`
	}

	// as3TLSClient maps to TLS_Client in AS3 Resources
	as3TLSClient struct {
		Class                string              `json:"class,omitempty"`
		TrustCA              *as3ResourcePointer `json:"trustCA,omitempty"`
		ValidateCertificate  bool                `json:"validateCertificate,omitempty"`
		Ciphers              string              `json:"ciphers,omitempty"`
		CipherGroup          *as3ResourcePointer `json:"cipherGroup,omitempty"`
		TLS1_0Enabled        *bool               `json:"tls1_0Enabled,omitempty"`
		TLS1_1Enabled        *bool               `json:"tls1_1Enabled,omitempty"`
		TLS1_2Enabled        *bool               `json:"tls1_2Enabled,omitempty"`
		TLS1_3Enabled        bool                `json:"tls1_3Enabled,omitempty"`
		RenegotiationEnabled *bool               `json:"renegotiationEnabled,omitempty"`
	}

	// as3DataGroup maps to Data_Group in AS3 Resources
	as3DataGroup struct {
		Records     []as3Record `json:"records"`
		KeyDataType string      `json:"keyDataType"`
		Class       string      `json:"class"`
	}

	// as3Record maps to Data_Group_*records in AS3 Resources
	as3Record struct {
		Key   string `json:"key"`
		Value string `json:"value"`
	}

	// as3IRules maps to the following in AS3 Resources
	as3IRules struct {
		Class string `json:"class,omitempty"`
		IRule string `json:"iRule,omitempty"`
	}

	PoolMember struct {
		Address         string `json:"address"`
		Port            int32  `json:"port"`
		MemberType      string `json:"memberType"`
		SvcPort         int32  `json:"svcPort,omitempty"`
		Session         string `json:"session,omitempty"`
		AdminState      string `json:"adminState,omitempty"`
		ConnectionLimit int32  `json:"connectionLimit,omitempty"`
		Ratio           int    `json:"ratio,omitempty"`
	}
)

type (
	// AS3 GTM

	// as3GLSBDomain maps to GSLB_Domain in AS3 Resources
	as3GLSBDomain struct {
		Class                 string              `json:"class"`
		DomainName            string              `json:"domainName"`
		RecordType            string              `json:"resourceRecordType"`
		LBMode                string              `json:"poolLbMode"`
		PersistenceEnabled    bool                `json:"persistenceEnabled"`
		PersistCidrIPv4       uint8               `json:"persistCidrIpv4"`
		PersistCidrIPv6       uint8               `json:"persistCidrIpv6"`
		TTLPersistence        uint32              `json:"ttlPersistence"`
		ClientSubnetPreferred *bool               `json:"clientSubnetPreferred,omitempty"`
		Pools                 []as3GSLBDomainPool `json:"pools"`
	}

	as3GSLBDomainPool struct {
		Use   string `json:"use"`
		Ratio int    `json:"ratio"`
	}

	// as3GSLBPool maps to GSLB_Pool in AS3 Resources
	as3GSLBPool struct {
		Class          string               `json:"class"`
		RecordType     string               `json:"resourceRecordType"`
		LBMode         string               `json:"lbModeAlternate"`
		LBModeFallback string               `json:"lbModeFallback"`
		Members        []as3GSLBPoolMemberA `json:"members"`
		Monitors       []as3ResourcePointer `json:"monitors"`
	}

	// as3GSLBPoolMemberA maps to GSLB_Pool_Member_A in AS3 Resources
	as3GSLBPoolMemberA struct {
		Enabled       bool               `json:"enabled"`
		Server        as3ResourcePointer `json:"server"`
		VirtualServer string             `json:"virtualServer"`
	}

	as3GSLBMonitor struct {
		Class    string `json:"class"`
		Interval int    `json:"interval"`
		Type     string `json:"monitorType"`
		Send     string `json:"send"`
		Receive  string `json:"receive"`
		Timeout  int    `json:"timeout"`
	}

	// as3GSLBServer maps to GSLB_Server in AS3 Resources
	//as3GSLBServer struct {
	//	Class                     string `json:"class"`
	//	VSDiscoveryMode           string `json:"virtualServerDiscoveryMode"`
	//	ExposeRouteDomainsEnabled string `json:"exposeRouteDomainsEnabled"`
	//
	//	DataCenter as3ResourcePointer `json:"dataCenter"`
	//
	//	//VirtualServers  []as3GSLBVirtualServer `json:"virtualServers"`
	//	//Devices         []as3GSLBServerDevice `json:"devices"`
	//
	//}

	// as3GSLBServerDevice maps to GSLB_Server_Device in AS3 Resources
	//as3GSLBServerDevice struct {
	//	Address string `json:"address"`
	//}

	// as3GSLBVirtualServer maps to GSLB_Virtual_Server in AS3 Resources
	//as3GSLBVirtualServer struct {
	//	Address string               `json:"address"`
	//	Port    int                  `json:"port"`
	//	Name    string               `json:"name"`
	//	Montors []as3ResourcePointer `json:"montors"`
	//}
)

type (
	// TLS Structures

	BigIPSSLProfiles struct {
		clientSSLs               []string
		serverSSLs               []string
		key                      string
		certificate              string
		caCertificate            string
		destinationCACertificate string
		tlsCipher                TLSCipher
		clientSSlParams          cisapiv1.ClientSSLParams
		serverSSlParams          cisapiv1.ServerSSLParams
	}

	rgPlcSSLProfiles struct {
		plcNamespace string
		plcName      string
		clientSSLs   []string
		serverSSLs   []string
	}

	poolPathRef struct {
		path           string
		poolName       string
		aliasHostnames []string
	}

	TLSContext struct {
		name             string
		namespace        string
		resourceType     string
		referenceType    string
		vsHostname       string
		httpsPort        int32
		httpPort         int32
		ipAddress        string
		termination      string
		httpTraffic      string
		poolPathRefs     []poolPathRef
		bigIPSSLProfiles BigIPSSLProfiles
		tlsCipher        TLSCipher
		passthroughVSGrp bool
	}
)

type (
	extendedSpec struct {
		ExtendedRouteGroupConfigs []ExtendedRouteGroupConfig `yaml:"extendedRouteSpec"`
		BaseRouteConfig           `yaml:"baseRouteSpec"`
		ExternalClustersConfig    []ClusterDetails          `yaml:"externalClustersConfig"`
		HAClusterConfig           HAClusterConfig           `yaml:"highAvailabilityCIS"`
		HAMode                    discoveryMode             `yaml:"mode"`
		LocalClusterRatio         *int                      `yaml:"localClusterRatio"`
		LocalClusterAdminState    clustermanager.AdminState `yaml:"localClusterAdminState"`
	}

	ExtendedRouteGroupConfig struct {
		Namespace              string `yaml:"namespace"`      // Group Identifier
		NamespaceLabel         string `yaml:"namespaceLabel"` // Group Identifier
		BigIpPartition         string `yaml:"bigIpPartition"` // bigip Partition
		ExtendedRouteGroupSpec `yaml:",inline"`
	}

	ExtendedRouteGroupSpec struct {
		VServerName        string `yaml:"vserverName"`
		VServerAddr        string `yaml:"vserverAddr"`
		AllowOverride      string `yaml:"allowOverride"`
		Policy             string `yaml:"policyCR,omitempty"`
		HTTPServerPolicyCR string `yaml:"httpServerPolicyCR,omitempty"`
		Meta               Meta
	}

	Meta struct {
		DependsOnTLS bool
	}

	DefaultRouteGroupConfig struct {
		BigIpPartition        string                 `yaml:"bigIpPartition"` // bigip Partition
		DefaultRouteGroupSpec ExtendedRouteGroupSpec `yaml:",inline"`
	}

	BaseRouteConfig struct {
		TLSCipher               TLSCipher               `yaml:"tlsCipher"`
		DefaultTLS              DefaultSSLProfile       `yaml:"defaultTLS,omitempty"`
		DefaultRouteGroupConfig DefaultRouteGroupConfig `yaml:"defaultRouteGroup,omitempty"`
		AutoMonitor             AutoMonitorType         `yaml:"autoMonitor,omitempty"`
		AutoMonitorTimeout      int                     `yaml:"autoMonitorTimeout,omitempty"`
	}

	TLSCipher struct {
		TLSVersion         string   `yaml:"tlsVersion,omitempty"`
		Ciphers            string   `yaml:"ciphers,omitempty"`
		CipherGroup        string   `yaml:"cipherGroup,omitempty"` // by default this is bigip reference
		DisableTLSVersions []string `yaml:"disableTLSVersions,omitempty"`
	}

	DefaultSSLProfile struct {
		ClientSSL string `yaml:"clientSSL,omitempty"`
		ServerSSL string `yaml:"serverSSL,omitempty"`
		Reference string `yaml:"reference,omitempty"`
	}
	AnnotationsUsed struct {
		WAF              bool
		AllowSourceRange bool
	}
)

type TLSVersion string

const (
	TLSVerion1_0 TLSVersion = "1.0"
	TLSVerion1_1 TLSVersion = "1.1"
	TLSVerion1_2 TLSVersion = "1.2"
	TLSVerion1_3 TLSVersion = "1.3"
)

type HAModeType string

const (
	StatusOk      = "OK"
	StatusError   = "ERROR"
	StatusStandby = "STANDBY"
)

type discoveryMode string
type AutoMonitorType string

const (
	Active          discoveryMode   = "active-active"
	StandBy         discoveryMode   = "active-standby"
	Ratio           discoveryMode   = "ratio"
	DefaultMode     discoveryMode   = "default"
	None            AutoMonitorType = "none"
	ReadinessProbe  AutoMonitorType = "readiness-probe"
	ServiceEndpoint AutoMonitorType = "service-endpoint"
)

const (
	SourceAddress      = "sourceAddress"
	DestinationAddress = "destinationAddress"
	CookieRewrite      = "cookieRewrite"
	CookieInsert       = "cookieInsert"
	CookiePassive      = "cookiePassive"
	CookieHash         = "cookieHash"
	Hash               = "hash"
	Carp               = "carp"
	Universal          = "universal"
	Disable            = "none"
)

type (
	HAClusterConfig struct {
		//HAMode                 HAMode         `yaml:"mode"`
		PrimaryClusterEndPoint string         `yaml:"primaryEndPoint"`
		ProbeInterval          int            `yaml:"probeInterval"`
		RetryInterval          int            `yaml:"retryInterval"`
		PrimaryCluster         ClusterDetails `yaml:"primaryCluster"`
		SecondaryCluster       ClusterDetails `yaml:"secondaryCluster"`
	}

	HAMode struct {
		// type can be active-active, active-standby, ratio
		Type discoveryMode `yaml:"type"`
	}

	ClusterDetails struct {
		ClusterName            string                    `yaml:"clusterName"`
		Secret                 string                    `yaml:"secret"`
		Ratio                  *int                      `yaml:"ratio"`
		AdminState             clustermanager.AdminState `yaml:"adminState"`
		ServiceTypeLBDiscovery bool                      `yaml:"serviceTypeLBDiscovery"`
	}

	PoolIdentifier struct {
		poolName  string
		partition string
		rsName    string
		path      string
		rsKey     resourceRef
	}

	MultiClusterResourceStore struct {
		rscSvcMap     map[resourceRef]map[MultiClusterServiceKey]MultiClusterServiceConfig
		clusterSvcMap map[string]map[MultiClusterServiceKey]map[MultiClusterServiceConfig]map[PoolIdentifier]struct{}
		sync.Mutex
	}
	MultiClusterServiceKey struct {
		serviceName string
		clusterName string
		namespace   string
	}
	MultiClusterServiceConfig struct {
		svcPort intstr.IntOrString
	}
)

var (
	// CalicoBlockaffinity : Calico's BlockAffinity CRD resource identifier
	CalicoBlockaffinity = schema.GroupVersionResource{
		Group:    "crd.projectcalico.org",
		Version:  "v1",
		Resource: "blockaffinities",
	}
)<|MERGE_RESOLUTION|>--- conflicted
+++ resolved
@@ -895,7 +895,6 @@
 
 	Agent struct {
 		*APIHandler
-<<<<<<< HEAD
 		*PostManager
 		Partition                       string
 		PrimaryClusterHealthProbeParams PrimaryClusterHealthProbeParams
@@ -918,30 +917,6 @@
 		APIHandler ApiTypeHandlerInterface
 		Partition  string
 		*PostManager
-=======
-		*PostManager
-		Partition                       string
-		PrimaryClusterHealthProbeParams PrimaryClusterHealthProbeParams
-		ConfigWriter                    writer.Writer
-		EventChan                       chan interface{}
-		respChan                        chan *agentPostConfig
-		PythonDriverPID                 int
-		userAgent                       string
-		HttpAddress                     string
-		EnableIPV6                      bool
-		declUpdate                      sync.Mutex
-		ccclGTMAgent                    bool
-		disableARP                      bool
-		HAMode                          bool
-		GTMPostManager                  *GTMPostManager
-	}
-
-	BaseAPIHandler struct {
-		apiType    string
-		APIHandler ApiTypeHandlerInterface
-		Partition  string
-		*PostManager
->>>>>>> b82ef030
 	}
 
 	GTMAPIHandler struct {
