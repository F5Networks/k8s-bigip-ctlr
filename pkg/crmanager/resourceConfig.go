--- conflicted
+++ resolved
@@ -1297,8 +1297,6 @@
 		})
 	}
 	var iRule string
-<<<<<<< HEAD
-
 	// Insecure iRule has high precedence than Secure iRule
 	// will pick Insecure iRule first, if empty, then will pick Secure iRule
 	// if Both present in policyCRD, will pick InSecure iRule only
@@ -1310,10 +1308,6 @@
 	if len(plc.Spec.IRules.Secure) == 0 {
 		iRule = plc.Spec.IRules.InSecure
 	}
-
-=======
-	iRule = plc.Spec.IRules.InSecure
->>>>>>> 557e20e8
 	if len(iRule) > 0 {
 		switch plc.Spec.IRules.Priority {
 		case "override":
