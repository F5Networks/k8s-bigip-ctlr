--- conflicted
+++ resolved
@@ -24,11 +24,8 @@
 	"runtime"
 	"strings"
 	"time"
-<<<<<<< HEAD
-=======
 
 	bigIPPrometheus "github.com/F5Networks/k8s-bigip-ctlr/pkg/prometheus"
->>>>>>> 0d14ec39
 )
 
 // LogLevel is used for global (package-level) filtering of log messages based on their priority
@@ -283,10 +280,7 @@
 		} else {
 			Infof("%s (%d ms): %s", f.Name(), tc.Milliseconds(), exstr)
 		}
-<<<<<<< HEAD
-=======
 		bigIPPrometheus.MonitoredFuncTimeCost.WithLabelValues(f.Name()).Set(float64(tc.Milliseconds()))
->>>>>>> 0d14ec39
 	}
 }
 
