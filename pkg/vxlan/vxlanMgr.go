--- conflicted
+++ resolved
@@ -214,10 +214,6 @@
 }
 
 func (vxm *VxlanMgr) addArpForPods(pods interface{}, kubeClient kubernetes.Interface) {
-<<<<<<< HEAD
-	defer log.Timeit("debug")("")
-=======
->>>>>>> 0d14ec39
 
 	arps := arpSection{}
 	kubePods, err := kubeClient.CoreV1().Pods("").List(context.TODO(), metav1.ListOptions{})
